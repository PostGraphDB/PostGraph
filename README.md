--- conflicted
+++ resolved
@@ -3,7 +3,6 @@
 [manual](https://postgraphdb.github.io/docs/intro)
 PostGraph is the first Graph based Postgres extension to support Vector Embeddings. Query your database using a tradition graph query query language, use embeddings to infer relationships or combine the two along with relational data and spatial data powered by PostGIS. 
 
-<<<<<<< HEAD
 Utilize Graph, Vector, and Relational models together to derive insights from your data in innovative powerful ways. Including the ability to use database normalization techniques from Relational Databases in your Graph Database.
 
 Roadmap:
@@ -30,57 +29,7 @@
 - Regex Support
 - Advanced Indexing Strategies
 - Property Constraints
-=======
-PostGraph is a fork of the Apache AGE project. The goal of PostGraph is to go beyond AGE's stated goal of implementing the openCypher query language. PostGraph's internals have been greatly overhauled with the expressed goal of improving performance and allowing for new and powerful features.
 
-## Completed:
- - Date and Time Support
- - Vector Datatype Support and Exact K-Nearest Neighbors
- - Intersect and Union Clauses
-
-## In Progress
- - Full support of database normalization
- - Indexing
- - Approximate K-Nearest Neighbors Support for Vectors
- - Conformity of logic between Cypher and Postgres Functions
- - JsonB Style Key existance operators
- - Property Constraints
- - Network Datatypes - Support Data types for MAC and IP Addresses
- - Regex Support - Robust Regular Expression Support
- - Spatial Datatypes via [PostGIS](http://postgis.net/)
-
-# Todo List
- - geospatial trajectory data [MobilityDB](https://github.com/MobilityDB/MobilityDB)
- - uri datatypes - Support holding uris in Postgraph.
- - English Full Text Search - Support to perform Full Text Search in English
- - Windows Operating System Support - Allow users to run natively on Windows
- - Performance Improvements - Improvements to performance without the use of indices and constraints.
- - Indexing - Full support for creating Indices
- - Label Partitioning - Allow Labels to be partitioned
- - Shortest Path Algorithms - Weighted and Unweighted Shortest Path.
- - [pgRouting](https://github.com/pgRouting)
- - Cryptology Support via [pgsodium](https://github.com/michelp/pgsodium)
- - Chinese Full Text Search - Allow users to use a Chinese Full Text Dictionary.
- - Apache Spark Connector - Allow PostGraph to be a data source or sink for Apache Spark.
- - Native Cypher Support Command Line Interface - Allow users to enter queries without having to call the cypher function, via a CLI similar to psql.
- - PgAdmin Support - Support the PostGraph in PgAdmin.
- - PgPool-2 Support - Support PostGraph queries in PG-Pool2
- - Windows Functions - Support Windows Functions such as rank and row_number
- - Localization - Korean, Japanese, Mandarin Chinese, Cantonese Chinese, Hindi, Spanish, Arabic, Portugese, French, German, Italian, Polish, etc.
- - Table Triggers
- - SQL Support in Cypher Queries
- - Time Series Support via TimeScaleDB
- - Native Cypher support for drivers.
- - GraphQL support
- - Distributed Graphs via citus
- - Orioledb Support
- - Data Science Library
- - RUM Indices for Full Text Search
- - ElasticSearch Support via [ZomboDB](https://www.zombodb.com/).
- - Multi Graph Queries
- - Undirected Graphs
- - zson properties - The original writers of JsonB, which gtype is based on, created a new zson. Zson in certain uses case see a 10% Improvement in throughput and 40% improvement in compression. Allow users to be able to use zson as its storage mechanism for properties.
->>>>>>> 17e318c9
 
 POSTGIS Dependencies:
 autoconf
