-- complain if script is sourced in psql, rather than via CREATE EXTENSION
\echo Use "CREATE EXTENSION agensgraph" to load this file. \quit

--
-- catalog tables
--

CREATE TABLE ag_graph(
  name name NOT NULL,
  namespace regnamespace NOT NULL
);
CREATE UNIQUE INDEX ag_graph_name_index ON ag_graph USING btree (name);

--
-- utility functions
--

CREATE FUNCTION create_graph(graph_name name)
RETURNS void
LANGUAGE c
AS 'MODULE_PATHNAME';

CREATE FUNCTION drop_graph(graph_name name, cascade bool = false)
RETURNS void
LANGUAGE c
AS 'MODULE_PATHNAME';

CREATE FUNCTION alter_graph(graph_name name, operation cstring, new_value name)
RETURNS void
LANGUAGE c
AS 'MODULE_PATHNAME';

--
-- agtype type and support functions
--

CREATE TYPE agtype;

CREATE FUNCTION agtype_in(cstring)
RETURNS agtype
LANGUAGE c
STABLE
RETURNS NULL ON NULL INPUT
PARALLEL SAFE
AS 'MODULE_PATHNAME';

CREATE FUNCTION agtype_out(agtype)
RETURNS cstring
LANGUAGE c
STABLE
RETURNS NULL ON NULL INPUT
PARALLEL SAFE
AS 'MODULE_PATHNAME';

CREATE TYPE agtype (
INPUT = agtype_in,
OUTPUT = agtype_out,
LIKE = jsonb,
CATEGORY = 'U',
PREFERRED = FALSE,
DELIMITER = ',',
COLLATABLE = FALSE
);

--
-- agtype operator functions
--

CREATE FUNCTION agtype_add(agtype, agtype)
RETURNS agtype
LANGUAGE c
STABLE
RETURNS NULL ON NULL INPUT
PARALLEL SAFE
AS 'MODULE_PATHNAME';

CREATE FUNCTION agtype_sub(agtype, agtype)
RETURNS agtype
LANGUAGE c
STABLE
RETURNS NULL ON NULL INPUT
PARALLEL SAFE
AS 'MODULE_PATHNAME';

CREATE FUNCTION agtype_neg(agtype)
RETURNS agtype
LANGUAGE c
STABLE
RETURNS NULL ON NULL INPUT
PARALLEL SAFE
AS 'MODULE_PATHNAME';

CREATE FUNCTION agtype_mul(agtype, agtype)
RETURNS agtype
LANGUAGE c
STABLE
RETURNS NULL ON NULL INPUT
PARALLEL SAFE
AS 'MODULE_PATHNAME';

CREATE FUNCTION agtype_div(agtype, agtype)
RETURNS agtype
LANGUAGE c
STABLE
RETURNS NULL ON NULL INPUT
PARALLEL SAFE
AS 'MODULE_PATHNAME';

CREATE FUNCTION agtype_mod(agtype, agtype)
RETURNS agtype
LANGUAGE c
STABLE
RETURNS NULL ON NULL INPUT
PARALLEL SAFE
AS 'MODULE_PATHNAME';

CREATE FUNCTION agtype_pow(agtype, agtype)
RETURNS agtype
LANGUAGE c
STABLE
RETURNS NULL ON NULL INPUT
PARALLEL SAFE
AS 'MODULE_PATHNAME';

--
-- agtype operator definitions
--

CREATE OPERATOR + (
    LEFTARG = agtype,
    RIGHTARG = agtype,
    FUNCTION = agtype_add,
    COMMUTATOR = +
);

CREATE OPERATOR - (
    LEFTARG = agtype,
    RIGHTARG = agtype,
    FUNCTION = agtype_sub
);

CREATE OPERATOR - (
    RIGHTARG = agtype,
    FUNCTION = agtype_neg
);

CREATE OPERATOR * (
    LEFTARG = agtype,
    RIGHTARG = agtype,
    FUNCTION = agtype_mul,
    COMMUTATOR = *
);

CREATE OPERATOR / (
    LEFTARG = agtype,
    RIGHTARG = agtype,
    FUNCTION = agtype_div
);

CREATE OPERATOR % (
    LEFTARG = agtype,
    RIGHTARG = agtype,
    FUNCTION = agtype_mod
);

CREATE OPERATOR ^ (
    LEFTARG = agtype,
    RIGHTARG = agtype,
    FUNCTION = agtype_pow
);

--
-- agtype comparator functions
--

CREATE FUNCTION agtype_eq(agtype, agtype)
RETURNS boolean
LANGUAGE c
STABLE
RETURNS NULL ON NULL INPUT
PARALLEL SAFE
AS 'MODULE_PATHNAME';

CREATE FUNCTION agtype_ne(agtype, agtype)
RETURNS boolean
LANGUAGE c
STABLE
RETURNS NULL ON NULL INPUT
PARALLEL SAFE
AS 'MODULE_PATHNAME';

CREATE FUNCTION agtype_lt(agtype, agtype)
RETURNS boolean
LANGUAGE c
STABLE
RETURNS NULL ON NULL INPUT
PARALLEL SAFE
AS 'MODULE_PATHNAME';

CREATE FUNCTION agtype_gt(agtype, agtype)
RETURNS boolean
LANGUAGE c
STABLE
RETURNS NULL ON NULL INPUT
PARALLEL SAFE
AS 'MODULE_PATHNAME';

CREATE FUNCTION agtype_le(agtype, agtype)
RETURNS boolean
LANGUAGE c
STABLE
RETURNS NULL ON NULL INPUT
PARALLEL SAFE
AS 'MODULE_PATHNAME';

CREATE FUNCTION agtype_ge(agtype, agtype)
RETURNS boolean
LANGUAGE c
STABLE
RETURNS NULL ON NULL INPUT
PARALLEL SAFE
AS 'MODULE_PATHNAME';

--
-- agtype comparator definitions
--

CREATE OPERATOR = (
    LEFTARG = agtype,
    RIGHTARG = agtype,
    FUNCTION = agtype_eq
);

CREATE OPERATOR <> (
    LEFTARG = agtype,
    RIGHTARG = agtype,
    FUNCTION = agtype_ne
);

CREATE OPERATOR < (
    LEFTARG = agtype,
    RIGHTARG = agtype,
    FUNCTION = agtype_lt
);

CREATE OPERATOR > (
    LEFTARG = agtype,
    RIGHTARG = agtype,
    FUNCTION = agtype_gt
);

CREATE OPERATOR <= (
    LEFTARG = agtype,
    RIGHTARG = agtype,
    FUNCTION = agtype_le
);

CREATE OPERATOR >= (
    LEFTARG = agtype,
    RIGHTARG = agtype,
    FUNCTION = agtype_ge
);

--
-- agtype map literal functions
--

CREATE FUNCTION agtype_build_map(VARIADIC "any")
RETURNS agtype
LANGUAGE c
STABLE
CALLED ON NULL INPUT
PARALLEL SAFE
AS 'MODULE_PATHNAME';

CREATE FUNCTION agtype_build_map()
RETURNS agtype
LANGUAGE c
STABLE
CALLED ON NULL INPUT
PARALLEL SAFE
AS 'MODULE_PATHNAME', 'agtype_build_map_noargs';

--
-- agtype list literal functions
--

CREATE FUNCTION agtype_build_list(VARIADIC "any")
RETURNS agtype
LANGUAGE c
STABLE
CALLED ON NULL INPUT
PARALLEL SAFE
AS 'MODULE_PATHNAME';

CREATE FUNCTION agtype_build_list()
RETURNS agtype
LANGUAGE c
STABLE
CALLED ON NULL INPUT
PARALLEL SAFE
AS 'MODULE_PATHNAME', 'agtype_build_list_noargs';

--
-- agtype (boolean) <-to-> boolean functions and casts
--

CREATE FUNCTION agtype_to_bool(agtype)
RETURNS boolean
LANGUAGE c
STABLE
RETURNS NULL ON NULL INPUT
PARALLEL SAFE
AS 'MODULE_PATHNAME';

CREATE CAST (agtype AS boolean)
WITH FUNCTION agtype_to_bool(agtype)
AS IMPLICIT;

CREATE FUNCTION bool_to_agtype(boolean)
RETURNS agtype
LANGUAGE c
STABLE
RETURNS NULL ON NULL INPUT
PARALLEL SAFE
AS 'MODULE_PATHNAME';

CREATE CAST (boolean AS agtype)
WITH FUNCTION bool_to_agtype(boolean);

--
-- agtype access operator [element], ["field"], object.field
--

CREATE FUNCTION agtype_access_operator(VARIADIC agtype[])
RETURNS agtype
LANGUAGE C
STABLE
STRICT
PARALLEL SAFE
AS 'MODULE_PATHNAME';

--
<<<<<<< HEAD
-- agtype string match function
--

CREATE FUNCTION agtype_string_match_starts_with(agtype, agtype)
RETURNS agtype
LANGUAGE C
STABLE
STRICT
PARALLEL SAFE
AS 'MODULE_PATHNAME';

CREATE FUNCTION agtype_string_match_ends_with(agtype, agtype)
RETURNS agtype
LANGUAGE C
STABLE
STRICT
PARALLEL SAFE
AS 'MODULE_PATHNAME';

CREATE FUNCTION agtype_string_match_contains(agtype, agtype)
RETURNS agtype
LANGUAGE C
STABLE
STRICT
PARALLEL SAFE
=======
-- query functions
--

CREATE FUNCTION cypher(query_string cstring, params agtype = NULL)
RETURNS SETOF record
LANGUAGE c
AS 'MODULE_PATHNAME';

CREATE FUNCTION get_cypher_keywords(OUT word text, OUT catcode "char",
                                    OUT catdesc text)
RETURNS SETOF record
LANGUAGE c
STABLE
RETURNS NULL ON NULL INPUT
PARALLEL SAFE
COST 10
ROWS 60
>>>>>>> 3ab97a33
AS 'MODULE_PATHNAME';

--
-- End of agensgraph--0.0.0.sql
--<|MERGE_RESOLUTION|>--- conflicted
+++ resolved
@@ -341,33 +341,6 @@
 AS 'MODULE_PATHNAME';
 
 --
-<<<<<<< HEAD
--- agtype string match function
---
-
-CREATE FUNCTION agtype_string_match_starts_with(agtype, agtype)
-RETURNS agtype
-LANGUAGE C
-STABLE
-STRICT
-PARALLEL SAFE
-AS 'MODULE_PATHNAME';
-
-CREATE FUNCTION agtype_string_match_ends_with(agtype, agtype)
-RETURNS agtype
-LANGUAGE C
-STABLE
-STRICT
-PARALLEL SAFE
-AS 'MODULE_PATHNAME';
-
-CREATE FUNCTION agtype_string_match_contains(agtype, agtype)
-RETURNS agtype
-LANGUAGE C
-STABLE
-STRICT
-PARALLEL SAFE
-=======
 -- query functions
 --
 
@@ -385,7 +358,34 @@
 PARALLEL SAFE
 COST 10
 ROWS 60
->>>>>>> 3ab97a33
+AS 'MODULE_PATHNAME';
+
+--
+-- agtype string match function
+--
+
+CREATE FUNCTION agtype_string_match_starts_with(agtype, agtype)
+RETURNS agtype
+LANGUAGE C
+STABLE
+STRICT
+PARALLEL SAFE
+AS 'MODULE_PATHNAME';
+
+CREATE FUNCTION agtype_string_match_ends_with(agtype, agtype)
+RETURNS agtype
+LANGUAGE C
+STABLE
+STRICT
+PARALLEL SAFE
+AS 'MODULE_PATHNAME';
+
+CREATE FUNCTION agtype_string_match_contains(agtype, agtype)
+RETURNS agtype
+LANGUAGE C
+STABLE
+STRICT
+PARALLEL SAFE
 AS 'MODULE_PATHNAME';
 
 --
