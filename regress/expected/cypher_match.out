--- conflicted
+++ resolved
@@ -1421,19 +1421,11 @@
    ->  Gather Merge  (cost=3882329.10..5219129.60 rows=11457490 width=208)
          Workers Planned: 2
          ->  Sort  (cost=3881329.08..3895650.94 rows=5728745 width=208)
-<<<<<<< HEAD
-               Sort Key: (build_vertex(m.id, '21322'::oid, m.properties))
-               ->  Parallel Hash Join  (cost=1322.33..1534763.53 rows=5728745 width=208)
-                     Hash Cond: (_age_default_alias_0.end_id = m.id)
-                     ->  Merge Join  (cost=1113.28..18529.63 rows=117875 width=48)
-                           Merge Cond: (_age_default_alias_0.start_id = ((id(build_vertex(n.id, '21322'::oid, n.properties)))::graphid))
-=======
                Sort Key: (build_vertex(m.id, '20946'::oid, m.properties))
                ->  Parallel Hash Join  (cost=1322.33..1534763.53 rows=5728745 width=208)
                      Hash Cond: (_age_default_alias_0.end_id = m.id)
                      ->  Merge Join  (cost=1113.28..18529.63 rows=117875 width=48)
                            Merge Cond: (_age_default_alias_0.start_id = ((id(build_vertex(n.id, '20946'::oid, n.properties)))::graphid))
->>>>>>> 9ad9528b
                            ->  Sort  (cost=242.69..248.75 rows=2425 width=16)
                                  Sort Key: _age_default_alias_0.start_id
                                  ->  Parallel Append  (cost=0.00..106.36 rows=2425 width=16)
@@ -1445,11 +1437,7 @@
                                        ->  Parallel Seq Scan on opt_match_e _age_default_alias_0_7  (cost=0.00..15.71 rows=571 width=16)
                                        ->  Parallel Seq Scan on _ag_label_edge _age_default_alias_0_1  (cost=0.00..0.00 rows=1 width=16)
                            ->  Sort  (cost=870.59..894.89 rows=9720 width=40)
-<<<<<<< HEAD
-                                 Sort Key: ((id(build_vertex(n.id, '21322'::oid, n.properties)))::graphid)
-=======
                                  Sort Key: ((id(build_vertex(n.id, '20946'::oid, n.properties)))::graphid)
->>>>>>> 9ad9528b
                                  ->  Result  (cost=0.00..226.80 rows=9720 width=40)
                                        ->  Append  (cost=0.00..226.80 rows=9720 width=40)
                                              ->  Seq Scan on _ag_label_vertex n_1  (cost=0.00..2.20 rows=120 width=40)
