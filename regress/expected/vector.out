/*
 * Copyright (C) 2023 PostGraphDB
 *
 * This program is free software: you can redistribute it and/or modify
 * it under the terms of the GNU Affero General Public License as
 * published by the Free Software Foundation, either version 3 of the
 * License, or (at your option) any later version.
 *
 * This program is distributed in the hope that it will be useful,
 * but WITHOUT ANY WARRANTY; without even the implied warranty of
 * MERCHANTABILITY or FITNESS FOR A PARTICULAR PURPOSE.  See the
 * GNU Affero General Public License for more details.
 *
 * You should have received a copy of the GNU Affero General Public License
 * along with this program.  If not, see <https://www.gnu.org/licenses/>.
 *
 * For PostgreSQL Database Management System:
 * (formerly known as Postgres, then as Postgres95) 
 *
 * Portions Copyright (c) 2020-2023, Apache Software Foundation
 * Portions Copyright (c) 2019-2020, Bitnine Global
 */ 
SET extra_float_digits = 0;
LOAD 'postgraph';
SET search_path TO postgraph;
set timezone TO 'GMT';
SELECT create_graph('vector'); 
NOTICE:  graph "vector" has been created
 create_graph 
--------------
 
(1 row)

SELECT * from cypher('vector', $$RETURN tovector("[]")$$) as (Labels gtype);
ERROR:  vector must have at least 1 dimension
SELECT * from cypher('vector', $$RETURN tovector("[1.0, 9, 2, .9]")$$) as (Labels gtype);
        labels        
----------------------
 [1.0, 9.0, 2.0, 0.9]
(1 row)

SELECT * from cypher('vector', $$RETURN tovector("[1.0]")$$) as (Labels gtype);
 labels 
--------
 [1.0]
(1 row)

SELECT * from cypher('vector', $$RETURN '[]'::vector $$) as (Labels gtype);
ERROR:  vector must have at least 1 dimension
SELECT * from cypher('vector', $$RETURN '[1.0, 9, 2, .9]'::vector $$) as (Labels gtype);
        labels        
----------------------
 [1.0, 9.0, 2.0, 0.9]
(1 row)

SELECT * from cypher('vector', $$RETURN '[1.0]'::vector $$) as (Labels gtype);
 labels 
--------
 [1.0]
(1 row)

SELECT * from cypher('vector', $$
    RETURN tovector("[1.0, NaN]")
$$) as (Labels gtype);
ERROR:  NaN not allowed in vector
SELECT * from cypher('vector', $$
    RETURN tovector("[1.0, Infinity]")
$$) as (Labels gtype);
ERROR:  infinite value not allowed in vector
SELECT * from cypher('vector', $$
    RETURN tovector("[1.0, -Infinity]")
$$) as (Labels gtype);
ERROR:  infinite value not allowed in vector
--
-- typecasting
--
SELECT * from cypher('vector', $$RETURN '[1.0, 9, 2, .9]'::vector $$) as (value_array bigint[]);
 value_array 
-------------
 {1,9,2,1}
(1 row)

SELECT * from cypher('vector', $$RETURN '[1.0, 9, 2, .9]'::vector $$) as (value_array int[]);
 value_array 
-------------
 {1,9,2,1}
(1 row)

SELECT * from cypher('vector', $$RETURN '[1.0, 9, 2, .9]'::vector $$) as (value_array smallint[]);
 value_array 
-------------
 {1,9,2,1}
(1 row)

SELECT * from cypher('vector', $$RETURN '[1.0, 9, 2, .9]'::vector $$) as (value_array numeric[]);
 value_array 
-------------
 {1,9,2,0.9}
(1 row)

SELECT * from cypher('vector', $$RETURN '[1.0, 9, 2, .9]'::vector $$) as (value_array float8[]);
 value_array 
-------------
 {1,9,2,0.9}
(1 row)

SELECT * from cypher('vector', $$RETURN '[1.0, 9, 2, .9]'::vector $$) as (value_array float4[]);
 value_array 
-------------
 {1,9,2,0.9}
(1 row)

SELECT * from cypher('vector', $$RETURN '[1.0, 9, 2, .9]'::vector $$) as (value_array text[]);
 value_array 
-------------
 {1,9,2,0.9}
(1 row)

--
-- l2 distance
--
SELECT * from cypher('vector', $$
    RETURN tovector("[1.0, 9, 2, .9]")  <-> tovector("[1.0, 9, 2, .9]")
$$) as (Labels gtype);
 labels 
--------
 0.0
(1 row)

SELECT * from cypher('vector', $$
    RETURN tovector("[5.0, 2, 4, .324]")  <-> tovector("[1.0, 9, 2, .9]")
$$) as (Labels gtype);
  labels   
-----------
 69.331776
(1 row)

SELECT * from cypher('vector', $$
    RETURN tovector("[1.0]")  <-> tovector("[2.0]")
$$) as (Labels gtype);
 labels 
--------
 1.0
(1 row)

--
-- inner product
--
SELECT * from cypher('vector', $$
    RETURN inner_product(tovector("[1.0, 9, 2, .9]"), tovector("[1.0, 9, 2, .9]"))
$$) as (Labels gtype);
 labels 
--------
 86.81
(1 row)

SELECT * from cypher('vector', $$
    RETURN inner_product(tovector("[5.0, 2, 4, .324]"), tovector("[1.0, 9, 2, .9]"))
$$) as (Labels gtype);
 labels  
---------
 31.2916
(1 row)

SELECT * from cypher('vector', $$
    RETURN inner_product(tovector("[1.0]"), tovector("[2.0]"))
$$) as (Labels gtype);
 labels 
--------
 2.0
(1 row)

--
-- negative inner product
--
SELECT * from cypher('vector', $$
    RETURN negative_inner_product(tovector("[1.0, 9, 2, .9]"), tovector("[1.0, 9, 2, .9]"))
$$) as (Labels gtype);
 labels 
--------
 -86.81
(1 row)

SELECT * from cypher('vector', $$
    RETURN negative_inner_product(tovector("[5.0, 2, 4, .324]"), tovector("[1.0, 9, 2, .9]"))
$$) as (Labels gtype);
  labels  
----------
 -31.2916
(1 row)

SELECT * from cypher('vector', $$
    RETURN negative_inner_product(tovector("[1.0]"), tovector("[2.0]"))
$$) as (Labels gtype);
 labels 
--------
 -2.0
(1 row)

SELECT * from cypher('vector', $$
    RETURN tovector("[1.0, 9, 2, .9]")  <-> tovector("[1.0, 9, 2, .9]")
$$) as (Labels gtype);
 labels 
--------
 0.0
(1 row)

SELECT * from cypher('vector', $$
    RETURN tovector("[5.0, 2, 4, .324]")  <#> tovector("[1.0, 9, 2, .9]")
$$) as (Labels gtype);
  labels  
----------
 -31.2916
(1 row)

SELECT * from cypher('vector', $$
    RETURN tovector("[1.0]")  <#> tovector("[2.0]")
$$) as (Labels gtype);
 labels 
--------
 -2.0
(1 row)

--
-- cosine distance
--
SELECT * from cypher('vector', $$
    RETURN tovector("[1.0, 9, 2, .9]")  <=> tovector("[1.0, 9, 2, .9]")
$$) as (Labels gtype);
 labels 
--------
 0.0
(1 row)

SELECT * from cypher('vector', $$
    RETURN tovector("[5.0, 2, 4, .324]")  <=> tovector("[1.0, 9, 2, .9]")
$$) as (Labels gtype);
      labels       
-------------------
 0.499930158237086
(1 row)

SELECT * from cypher('vector', $$
    RETURN tovector("[1.0]")  <=> tovector("[2.0]")
$$) as (Labels gtype);
 labels 
--------
 0.0
(1 row)

--
-- l1 distance
--
SELECT * from cypher('vector', $$
    RETURN l1_distance(tovector("[1.0, 9, 2, .9]"), tovector("[1.0, 9, 2, .9]"))
$$) as (Labels gtype);
 labels 
--------
 0.0
(1 row)

SELECT * from cypher('vector', $$
    RETURN l1_distance(tovector("[5.0, 2, 4, .324]"), tovector("[1.0, 9, 2, .9]"))
$$) as (Labels gtype);
 labels 
--------
 13.576
(1 row)

SELECT * from cypher('vector', $$
    RETURN l1_distance(tovector("[1.0]"), tovector("[2.0]"))
$$) as (Labels gtype);
 labels 
--------
 1.0
(1 row)

--
-- spherical distance
--
SELECT * from cypher('vector', $$
    RETURN spherical_distance(tovector("[1.0, 9, 2, .9]"), tovector("[1.0, 9, 2, .9]"))
$$) as (Labels gtype);
 labels 
--------
 0.0
(1 row)

SELECT * from cypher('vector', $$
    RETURN spherical_distance(tovector("[5.0, 2, 4, .324]"), tovector("[1.0, 9, 2, .9]"))
$$) as (Labels gtype);
 labels 
--------
 0.0
(1 row)

SELECT * from cypher('vector', $$
    RETURN spherical_distance(tovector("[1.0]"), tovector("[2.0]"))
$$) as (Labels gtype);
 labels 
--------
 0.0
(1 row)

--
-- dims
--
SELECT * from cypher('vector', $$
    RETURN dims(tovector("[1.0, 9, 2, .9]"))
$$) as (Labels gtype);
 labels 
--------
 4.0
(1 row)

SELECT * from cypher('vector', $$
    RETURN dims(tovector("[5.0, 2, 4, .324]"))
$$) as (Labels gtype);
 labels 
--------
 4.0
(1 row)

SELECT * from cypher('vector', $$
    RETURN dims(tovector("[1.0]"))
$$) as (Labels gtype);
 labels 
--------
 1.0
(1 row)

--
-- norm
--
SELECT * from cypher('vector', $$
    RETURN norm(tovector("[1.0, 9, 2, .9]"))
$$) as (Labels gtype);
      labels      
------------------
 9.31718841711382
(1 row)

SELECT * from cypher('vector', $$
    RETURN norm(tovector("[5.0, 2, 4, .324]"))
$$) as (Labels gtype);
      labels      
------------------
 6.71602382366233
(1 row)

SELECT * from cypher('vector', $$
    RETURN norm(tovector("[1.0]"))
$$) as (Labels gtype);
 labels 
--------
 1.0
(1 row)

--
-- + Operator
--
SELECT * from cypher('vector', $$
    RETURN tovector("[1.0, 9, 2, .9]")  + tovector("[1.0, 9, 2, .9]")
$$) as (Labels gtype);
        labels         
-----------------------
 [2.0, 18.0, 4.0, 1.8]
(1 row)

SELECT * from cypher('vector', $$
    RETURN tovector("[5.0, 2, 4, .324]") + tovector("[1.0, 9, 2, .9]")
$$) as (Labels gtype);
         labels          
-------------------------
 [6.0, 11.0, 6.0, 1.224]
(1 row)

SELECT * from cypher('vector', $$
    RETURN tovector("[1.0]") + tovector("[2.0]")
$$) as (Labels gtype);
 labels 
--------
 [3.0]
(1 row)

--
-- - Operator
--
SELECT * from cypher('vector', $$
    RETURN tovector("[1.0, 9, 2, .9]")  - tovector("[1.0, 9, 2, .9]")
$$) as (Labels gtype);
        labels        
----------------------
 [0.0, 0.0, 0.0, 0.0]
(1 row)

SELECT * from cypher('vector', $$
    RETURN tovector("[5.0, 2, 4, .324]") - tovector("[1.0, 9, 2, .9]")
$$) as (Labels gtype);
          labels          
--------------------------
 [4.0, -7.0, 2.0, -0.576]
(1 row)

SELECT * from cypher('vector', $$
    RETURN tovector("[1.0]") - tovector("[2.0]")
$$) as (Labels gtype);
 labels 
--------
 [-1.0]
(1 row)

--
-- * Operator
--
SELECT * from cypher('vector', $$
    RETURN tovector("[1.0, 9, 2, .9]")  * tovector("[1.0, 9, 2, .9]")
$$) as (Labels gtype);
         labels         
------------------------
 [1.0, 81.0, 4.0, 0.81]
(1 row)

SELECT * from cypher('vector', $$
    RETURN tovector("[5.0, 2, 4, .324]") * tovector("[1.0, 9, 2, .9]")
$$) as (Labels gtype);
          labels          
--------------------------
 [5.0, 18.0, 8.0, 0.2916]
(1 row)

SELECT * from cypher('vector', $$
    RETURN tovector("[1.0]") * tovector("[2.0]")
$$) as (Labels gtype);
 labels 
--------
 [2.0]
(1 row)

--
-- = Operator
--
SELECT * from cypher('vector', $$
    RETURN tovector("[1.0, 9, 2, .9]") = tovector("[1.0, 9, 2, .9]")
$$) as (Labels gtype);
 labels 
--------
 true
(1 row)

SELECT * from cypher('vector', $$
    RETURN tovector("[5.0, 2, 4, .324]") = tovector("[1.0, 9, 2, .9]")
$$) as (Labels gtype);
 labels 
--------
 false
(1 row)

SELECT * from cypher('vector', $$
    RETURN tovector("[1.0]") = tovector("[2.0]")
$$) as (Labels gtype);
 labels 
--------
 false
(1 row)

--
-- <> Operator
--
SELECT * from cypher('vector', $$
    RETURN tovector("[1.0, 9, 2, .9]") <> tovector("[1.0, 9, 2, .9]")
$$) as (Labels gtype);
 labels 
--------
 false
(1 row)

SELECT * from cypher('vector', $$
    RETURN tovector("[5.0, 2, 4, .324]") <> tovector("[1.0, 9, 2, .9]")
$$) as (Labels gtype);
 labels 
--------
 true
(1 row)

SELECT * from cypher('vector', $$
    RETURN tovector("[1.0]") <> tovector("[2.0]")
$$) as (Labels gtype);
 labels 
--------
 true
(1 row)

--
-- > Operator
--
SELECT * from cypher('vector', $$
    RETURN tovector("[1.0, 9, 2, .9]") > tovector("[1.0, 9, 2, .9]")
$$) as (Labels gtype);
 labels 
--------
 false
(1 row)

SELECT * from cypher('vector', $$
    RETURN tovector("[5.0, 2, 4, .324]") > tovector("[1.0, 9, 2, .9]")
$$) as (Labels gtype);
 labels 
--------
 true
(1 row)

SELECT * from cypher('vector', $$
    RETURN tovector("[1.0]") > tovector("[2.0]")
$$) as (Labels gtype);
 labels 
--------
 false
(1 row)

--
-- >= Operator
--
SELECT * from cypher('vector', $$
    RETURN tovector("[1.0, 9, 2, .9]")  >= tovector("[1.0, 9, 2, .9]")
$$) as (Labels gtype);
 labels 
--------
 true
(1 row)

SELECT * from cypher('vector', $$
    RETURN tovector("[5.0, 2, 4, .324]") >= tovector("[1.0, 9, 2, .9]")
$$) as (Labels gtype);
 labels 
--------
 true
(1 row)

SELECT * from cypher('vector', $$
    RETURN tovector("[1.0]") >= tovector("[2.0]")
$$) as (Labels gtype);
 labels 
--------
 false
(1 row)

--
-- < Operator
--
SELECT * from cypher('vector', $$
    RETURN tovector("[1.0, 9, 2, .9]") < tovector("[1.0, 9, 2, .9]")
$$) as (Labels gtype);
 labels 
--------
 false
(1 row)

SELECT * from cypher('vector', $$
    RETURN tovector("[5.0, 2, 4, .324]") < tovector("[1.0, 9, 2, .9]")
$$) as (Labels gtype);
 labels 
--------
 false
(1 row)

SELECT * from cypher('vector', $$
    RETURN tovector("[1.0]") < tovector("[2.0]")
$$) as (Labels gtype);
 labels 
--------
 true
(1 row)

--
-- <= Operator
--
SELECT * from cypher('vector', $$
    RETURN tovector("[1.0, 9, 2, .9]") <= tovector("[1.0, 9, 2, .9]")
$$) as (Labels gtype);
 labels 
--------
 true
(1 row)

SELECT * from cypher('vector', $$
    RETURN tovector("[5.0, 2, 4, .324]") <= tovector("[1.0, 9, 2, .9]")
$$) as (Labels gtype);
 labels 
--------
 false
(1 row)

SELECT * from cypher('vector', $$
    RETURN tovector("[1.0]") <= tovector("[2.0]")
$$) as (Labels gtype);
 labels 
--------
 true
(1 row)

--
-- l2 squared distance
--
SELECT * from cypher('vector', $$
    RETURN l2_squared_distance(tovector("[1.0, 9, 2, .9]"), tovector("[1.0, 9, 2, .9]"))
$$) as (Labels gtype);
 labels 
--------
 0.0
(1 row)

SELECT * from cypher('vector', $$
    RETURN l2_squared_distance(tovector("[5.0, 2, 4, .324]"), tovector("[1.0, 9, 2, .9]"))
$$) as (Labels gtype);
      labels      
------------------
 8.32657048249758
(1 row)

SELECT * from cypher('vector', $$
    RETURN l2_squared_distance(tovector("[1.0]"), tovector("[2.0]"))
$$) as (Labels gtype);
 labels 
--------
 1.0
(1 row)

SELECT gtype_build_map('i'::text, tovector('"[0, 0, 0]"'::gtype)); 
    gtype_build_map     
------------------------
 {"i": [0.0, 0.0, 0.0]}
(1 row)

SELECT gtype_build_list('i'::text, tovector('"[0, 0, 0]"'::gtype));
    gtype_build_list    
------------------------
 ["i", [0.0, 0.0, 0.0]]
(1 row)

SELECT gtype_build_map('i'::text, tovector('"[0, 0, 0]"'::gtype))->'"i"';
    ?column?     
-----------------
 [0.0, 0.0, 0.0]
(1 row)

--
-- ivfflat
--
SET enable_seqscan = false;
-- SQL
CREATE TABLE ivfflat (v gtype);
INSERT INTO ivfflat (v) VALUES (tovector('"[0, 0, 0]"'::gtype));
CREATE INDEX ON ivfflat USING ivfflat (v gtype_l2_ops)  WITH (lists = 1, dimensions = 3);
<<<<<<< HEAD
WARNING:  detected write past chunk end in PortalContext 0x2419e50
=======
WARNING:  detected write past chunk end in PortalContext 0x2729c50

>>>>>>> 8e095669
EXPLAIN SELECT * FROM ivfflat ORDER BY v <-> '[1, 2, 3]';
                                  QUERY PLAN                                  
------------------------------------------------------------------------------
 Index Scan using ivfflat_v_idx on ivfflat  (cost=2.51..6.52 rows=1 width=64)
   Order By: (v <-> '[1, 2, 3]'::gtype)
(2 rows)

-- CYPHER XXX: Not Done
SELECT create_graph('ivfflat_l2');
NOTICE:  graph "ivfflat_l2" has been created
 create_graph 
--------------
 
(1 row)

SELECT * FROM cypher('ivfflat_l2', $$ CREATE ( {i: tovector('[0, 0, 0]')}) $$) as (i gtype);
 i 
---
(0 rows)

SELECT * FROM cypher('ivfflat_l2', $$ CREATE ( {i: tovector('[1, 2, 3]')}) $$) as (i gtype);
 i 
---
(0 rows)

SELECT * FROM cypher('ivfflat_l2', $$ CREATE ( {i: tovector('[1, 1, 1]')}) $$) as (i gtype);
 i 
---
(0 rows)

SELECT create_ivfflat_l2_ops_index('ivfflat_l2', '_ag_label_vertex', 'i', 3 , 1);
<<<<<<< HEAD
WARNING:  detected write past chunk end in ExprContext 0x2495fb0
WARNING:  detected write past chunk end in ExprContext 0x2431b40
=======
WARNING:  detected write past chunk end in ExprContext 0x27508f0
WARNING:  detected write past chunk end in ExprContext 0x2744fe0
>>>>>>> 8e095669
 create_ivfflat_l2_ops_index 
-----------------------------
 
(1 row)

EXPLAIN SELECT * FROM cypher('ivfflat_l2', $$ MATCH (n) RETURN n ORDER BY n.i <-> toVector('[3,3,3]') $$) as (i vertex);
                                                     QUERY PLAN                                                      
---------------------------------------------------------------------------------------------------------------------
 Subquery Scan on _  (cost=10000000001.08..10000000001.12 rows=3 width=32)
   ->  Sort  (cost=10000000001.08..10000000001.09 rows=3 width=64)
         Sort Key: (((build_vertex(n.id, '19269'::oid, n.properties) -> '"i"'::gtype) <-> '[3.0, 3.0, 3.0]'::gtype))
         ->  Seq Scan on _ag_label_vertex n  (cost=10000000000.00..10000000001.06 rows=3 width=64)
(4 rows)

EXPLAIN SELECT * FROM cypher('ivfflat_l2', $$ MATCH (n) WITH n as n, n.i as i ORDER BY n.i <-> toVector('[3,3,3]') RETURN n LIMIT 1 $$) as (i vertex);
                                                        QUERY PLAN                                                         
---------------------------------------------------------------------------------------------------------------------------
 Limit  (cost=10000000001.08..10000000001.10 rows=1 width=32)
   ->  Subquery Scan on _  (cost=10000000001.08..10000000001.12 rows=3 width=32)
         ->  Sort  (cost=10000000001.08..10000000001.09 rows=3 width=96)
               Sort Key: (((build_vertex(n.id, '19269'::oid, n.properties) -> '"i"'::gtype) <-> '[3.0, 3.0, 3.0]'::gtype))
               ->  Seq Scan on _ag_label_vertex n  (cost=10000000000.00..10000000001.06 rows=3 width=96)
(5 rows)

EXPLAIN SELECT * FROM cypher('ivfflat_l2', $$ MATCH (n) RETURN n ORDER BY n.i <-> toVector('[3,3,3]') $$) as (i vertex);
                                                     QUERY PLAN                                                      
---------------------------------------------------------------------------------------------------------------------
 Subquery Scan on _  (cost=10000000001.08..10000000001.12 rows=3 width=32)
   ->  Sort  (cost=10000000001.08..10000000001.09 rows=3 width=64)
         Sort Key: (((build_vertex(n.id, '19269'::oid, n.properties) -> '"i"'::gtype) <-> '[3.0, 3.0, 3.0]'::gtype))
         ->  Seq Scan on _ag_label_vertex n  (cost=10000000000.00..10000000001.06 rows=3 width=64)
(4 rows)

EXPLAIN SELECT * FROM cypher('ivfflat_l2', $$ 
    MATCH (n) ORDER BY n.i <-> toVector('[3,3,3]') 
    RETURN n 
$$) as (i vertex);
                                                 QUERY PLAN                                                 
------------------------------------------------------------------------------------------------------------
 Subquery Scan on _  (cost=7.52..11.61 rows=3 width=32)
   ->  Index Scan using _ag_label_vertex_expr_idx on _ag_label_vertex n  (cost=7.52..11.58 rows=3 width=96)
         Order By: ((properties -> '"i"'::gtype) <-> '[3.0, 3.0, 3.0]'::gtype)
(3 rows)

SELECT *
FROM cypher('ivfflat_l2', $$
    MATCH (n), (m) WHERE n <> m
    WITH n, m
    ORDER BY n.i <-> m.i LIMIT 1
    WITH n, collect(m) 
$$) as (n vertex, neighbors vertex[]);
ERROR:  expression item must be aliased
LINE 6:     WITH n, collect(m) 
                    ^
HINT:  Items can be aliased by using AS.
SELECT *
FROM cypher('ivfflat_l2', $$
    MATCH (n), (m) WHERE n <> m
    WITH n, m
    ORDER BY n.i <-> m.i
    RETURN n, collect(m, 2) as neighbors
$$) as (n vertex, neighbors vertex[]);
                                     n                                      |                                        neighbors                                         
----------------------------------------------------------------------------+------------------------------------------------------------------------------------------
 {"id": 281474976710657, "label": "", "properties": {"i": [0.0, 0.0, 0.0]}} | {"{\"id\": 281474976710659, \"label\": \"\", \"properties\": {\"i\": [1.0, 1.0, 1.0]}}"}
 {"id": 281474976710659, "label": "", "properties": {"i": [1.0, 1.0, 1.0]}} | {"{\"id\": 281474976710657, \"label\": \"\", \"properties\": {\"i\": [0.0, 0.0, 0.0]}}"}
 {"id": 281474976710658, "label": "", "properties": {"i": [1.0, 2.0, 3.0]}} | {"{\"id\": 281474976710659, \"label\": \"\", \"properties\": {\"i\": [1.0, 1.0, 1.0]}}"}
 {"id": 281474976710659, "label": "", "properties": {"i": [1.0, 1.0, 1.0]}} | {"{\"id\": 281474976710658, \"label\": \"\", \"properties\": {\"i\": [1.0, 2.0, 3.0]}}"}
 {"id": 281474976710657, "label": "", "properties": {"i": [0.0, 0.0, 0.0]}} | {"{\"id\": 281474976710658, \"label\": \"\", \"properties\": {\"i\": [1.0, 2.0, 3.0]}}"}
 {"id": 281474976710658, "label": "", "properties": {"i": [1.0, 2.0, 3.0]}} | {"{\"id\": 281474976710657, \"label\": \"\", \"properties\": {\"i\": [0.0, 0.0, 0.0]}}"}
(6 rows)

SELECT *
FROM cypher('ivfflat_l2', $$
    MATCH (n), (m) WHERE n <> m
    WITH n, m
    ORDER BY n.i <-> m.i
    WITH n, collect(m, 2) as neighbors
    UNWIND neighbors as m_nearest
    CREATE (n)-[:NEIGHBOR { distance: n.i <-> m_nearest.i}]->(m_nearest)
$$) as (n gtype);
 n 
---
(0 rows)

SELECT * FROM cypher('ivfflat_l2', $$ MATCH ()-[e]->() RETURN e $$) as (e edge);
                                                                   e                                                                    
----------------------------------------------------------------------------------------------------------------------------------------
 {"id": 844424930131969, "start_id": 281474976710660, "end_id": 281474976710661, "label": "NEIGHBOR", "properties": {"distance": 3.0}}
 {"id": 844424930131970, "start_id": 281474976710662, "end_id": 281474976710663, "label": "NEIGHBOR", "properties": {"distance": 3.0}}
 {"id": 844424930131971, "start_id": 281474976710664, "end_id": 281474976710665, "label": "NEIGHBOR", "properties": {"distance": 5.0}}
 {"id": 844424930131972, "start_id": 281474976710666, "end_id": 281474976710667, "label": "NEIGHBOR", "properties": {"distance": 5.0}}
 {"id": 844424930131973, "start_id": 281474976710668, "end_id": 281474976710669, "label": "NEIGHBOR", "properties": {"distance": 14.0}}
 {"id": 844424930131974, "start_id": 281474976710670, "end_id": 281474976710671, "label": "NEIGHBOR", "properties": {"distance": 14.0}}
(6 rows)

SELECT * FROM cypher('ivfflat_l2', $$ MATCH (n) RETURN count(*) $$) as (i gtype);
 i  
----
 15
(1 row)

SELECT * FROM cypher('ivfflat_l2', $$ MATCH (n) RETURN n $$) as (i vertex);
                                     i                                      
----------------------------------------------------------------------------
 {"id": 281474976710657, "label": "", "properties": {"i": [0.0, 0.0, 0.0]}}
 {"id": 281474976710658, "label": "", "properties": {"i": [1.0, 2.0, 3.0]}}
 {"id": 281474976710659, "label": "", "properties": {"i": [1.0, 1.0, 1.0]}}
 {"id": 281474976710660, "label": "", "properties": {}}
 {"id": 281474976710661, "label": "", "properties": {}}
 {"id": 281474976710662, "label": "", "properties": {}}
 {"id": 281474976710663, "label": "", "properties": {}}
 {"id": 281474976710664, "label": "", "properties": {}}
 {"id": 281474976710665, "label": "", "properties": {}}
 {"id": 281474976710666, "label": "", "properties": {}}
 {"id": 281474976710667, "label": "", "properties": {}}
 {"id": 281474976710668, "label": "", "properties": {}}
 {"id": 281474976710669, "label": "", "properties": {}}
 {"id": 281474976710670, "label": "", "properties": {}}
 {"id": 281474976710671, "label": "", "properties": {}}
(15 rows)

SELECT * FROM cypher('ivfflat_l2', $$ CREATE ( {j: tovector('[1, 1, 1]')}) $$) as (i gtype);
 i 
---
(0 rows)

SELECT * FROM cypher('ivfflat_l2', $$ CREATE ( {j: tovector('[1]')}) $$) as (i gtype);
 i 
---
(0 rows)

SELECT * FROM cypher('ivfflat_l2', $$ CREATE ( {j: tovector('[]')}) $$) as (i gtype);
ERROR:  vector must have at least 1 dimension
SELECT * FROM cypher('ivfflat_l2', $$ MATCH (n) RETURN n.j $$) as (i gtype);
        i        
-----------------
 
 
 
 
 
 
 
 
 
 
 
 
 
 
 
 [1.0, 1.0, 1.0]
 [1.0]
(17 rows)

--
-- ivfflat 
--
SELECT create_graph('ivfflat_ip');
NOTICE:  graph "ivfflat_ip" has been created
 create_graph 
--------------
 
(1 row)

SELECT * FROM cypher('ivfflat_ip', $$ CREATE ( {i: tovector('[0, 0, 0]')}) $$) as (i gtype);
 i 
---
(0 rows)

SELECT * FROM cypher('ivfflat_ip', $$ CREATE ( {i: tovector('[1, 2, 3]')}) $$) as (i gtype);
 i 
---
(0 rows)

SELECT * FROM cypher('ivfflat_ip', $$ CREATE ( {i: tovector('[1, 1, 1]')}) $$) as (i gtype);
 i 
---
(0 rows)

SELECT create_ivfflat_ip_ops_index('ivfflat_ip', '_ag_label_vertex', 'i', 3 , 1);
<<<<<<< HEAD
WARNING:  problem in alloc set ExprContext: detected write past chunk end in block 0x2494ba0, chunk 0x24960c8
WARNING:  problem in alloc set ExprContext: detected write past chunk end in block 0x2418d90, chunk 0x2419490
WARNING:  problem in alloc set ExprContext: detected write past chunk end in block 0x2494ba0, chunk 0x24960c8
WARNING:  problem in alloc set ExprContext: detected write past chunk end in block 0x2418d90, chunk 0x2419490
ERROR:  <-> requires vector arguments
=======
WARNING:  problem in alloc set ExprContext: detected write past chunk end in block 0x275d710, chunk 0x275ea38
WARNING:  problem in alloc set ExprContext: detected write past chunk end in block 0x27293a0, chunk 0x27299f0
WARNING:  problem in alloc set ExprContext: detected write past chunk end in block 0x275d710, chunk 0x275ea38
WARNING:  problem in alloc set ExprContext: detected write past chunk end in block 0x27293a0, chunk 0x27299f0
>>>>>>> 8e095669
EXPLAIN SELECT * FROM cypher('ivfflat_ip', $$ MATCH (n) ORDER BY n.i <#> toVector('[3,3,3]') RETURN n$$) as (i vertex);
                                              QUERY PLAN                                              
------------------------------------------------------------------------------------------------------
 Subquery Scan on _  (cost=10000000092.37..10000000107.37 rows=1200 width=32)
   ->  Sort  (cost=10000000092.37..10000000095.37 rows=1200 width=96)
         Sort Key: (((n.properties -> '"i"'::gtype) <#> '[3.0, 3.0, 3.0]'::gtype))
         ->  Seq Scan on _ag_label_vertex n  (cost=10000000000.00..10000000031.00 rows=1200 width=96)
(4 rows)

--
-- Index Errors
--
SELECT * FROM cypher('ivfflat_l2', $$ CREATE ( {i: tovector('[1, 1 ]')}) $$) as (i gtype);
ERROR:  different vector dimensions 2 and 3
SELECT * FROM cypher('ivfflat_l2', $$ CREATE ( {i: 'Hello World'}) $$) as (i gtype);
ERROR:  l2_squared_distance requires vector arguments
--
-- cleanup
--
DROP TABLE ivfflat;
SELECT drop_graph('vector', true);
NOTICE:  drop cascades to 2 other objects
DETAIL:  drop cascades to table vector._ag_label_vertex
drop cascades to table vector._ag_label_edge
NOTICE:  graph "vector" has been dropped
 drop_graph 
------------
 
(1 row)

SELECT drop_graph('ivfflat_l2', true);
NOTICE:  drop cascades to 3 other objects
DETAIL:  drop cascades to table ivfflat_l2._ag_label_vertex
drop cascades to table ivfflat_l2._ag_label_edge
drop cascades to table ivfflat_l2."NEIGHBOR"
NOTICE:  graph "ivfflat_l2" has been dropped
 drop_graph 
------------
 
(1 row)
<|MERGE_RESOLUTION|>--- conflicted
+++ resolved
@@ -652,12 +652,6 @@
 CREATE TABLE ivfflat (v gtype);
 INSERT INTO ivfflat (v) VALUES (tovector('"[0, 0, 0]"'::gtype));
 CREATE INDEX ON ivfflat USING ivfflat (v gtype_l2_ops)  WITH (lists = 1, dimensions = 3);
-<<<<<<< HEAD
-WARNING:  detected write past chunk end in PortalContext 0x2419e50
-=======
-WARNING:  detected write past chunk end in PortalContext 0x2729c50
-
->>>>>>> 8e095669
 EXPLAIN SELECT * FROM ivfflat ORDER BY v <-> '[1, 2, 3]';
                                   QUERY PLAN                                  
 ------------------------------------------------------------------------------
@@ -689,13 +683,6 @@
 (0 rows)
 
 SELECT create_ivfflat_l2_ops_index('ivfflat_l2', '_ag_label_vertex', 'i', 3 , 1);
-<<<<<<< HEAD
-WARNING:  detected write past chunk end in ExprContext 0x2495fb0
-WARNING:  detected write past chunk end in ExprContext 0x2431b40
-=======
-WARNING:  detected write past chunk end in ExprContext 0x27508f0
-WARNING:  detected write past chunk end in ExprContext 0x2744fe0
->>>>>>> 8e095669
  create_ivfflat_l2_ops_index 
 -----------------------------
  
@@ -878,18 +865,6 @@
 (0 rows)
 
 SELECT create_ivfflat_ip_ops_index('ivfflat_ip', '_ag_label_vertex', 'i', 3 , 1);
-<<<<<<< HEAD
-WARNING:  problem in alloc set ExprContext: detected write past chunk end in block 0x2494ba0, chunk 0x24960c8
-WARNING:  problem in alloc set ExprContext: detected write past chunk end in block 0x2418d90, chunk 0x2419490
-WARNING:  problem in alloc set ExprContext: detected write past chunk end in block 0x2494ba0, chunk 0x24960c8
-WARNING:  problem in alloc set ExprContext: detected write past chunk end in block 0x2418d90, chunk 0x2419490
-ERROR:  <-> requires vector arguments
-=======
-WARNING:  problem in alloc set ExprContext: detected write past chunk end in block 0x275d710, chunk 0x275ea38
-WARNING:  problem in alloc set ExprContext: detected write past chunk end in block 0x27293a0, chunk 0x27299f0
-WARNING:  problem in alloc set ExprContext: detected write past chunk end in block 0x275d710, chunk 0x275ea38
-WARNING:  problem in alloc set ExprContext: detected write past chunk end in block 0x27293a0, chunk 0x27299f0
->>>>>>> 8e095669
 EXPLAIN SELECT * FROM cypher('ivfflat_ip', $$ MATCH (n) ORDER BY n.i <#> toVector('[3,3,3]') RETURN n$$) as (i vertex);
                                               QUERY PLAN                                              
 ------------------------------------------------------------------------------------------------------
