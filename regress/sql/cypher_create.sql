/*
 * Copyright 2020 Bitnine Co., Ltd.
 *
 * Licensed under the Apache License, Version 2.0 (the "License");
 * you may not use this file except in compliance with the License.
 * You may obtain a copy of the License at
 *
 *     http://www.apache.org/licenses/LICENSE-2.0
 *
 * Unless required by applicable law or agreed to in writing, software
 * distributed under the License is distributed on an "AS IS" BASIS,
 * WITHOUT WARRANTIES OR CONDITIONS OF ANY KIND, either express or implied.
 * See the License for the specific language governing permissions and
 * limitations under the License.
 */

LOAD 'agensgraph';
SET search_path TO ag_catalog;

SELECT create_graph('cypher_create');

SELECT * FROM cypher('cypher_create', $$CREATE ()$$) AS (a agtype);

-- vertex graphid
SELECT * FROM cypher('cypher_create', $$CREATE (:v)$$) AS (a agtype);
<<<<<<< HEAD

SELECT * FROM cypher('cypher_create', $$CREATE (:v {})$$) AS (a agtype);

SELECT * FROM cypher('cypher_create', $$CREATE (:v {key: 'value'})$$) AS (a agtype);

SELECT * FROM cypher_create.v;
=======
-- FIXME: these must be replaced with actual CREATE clause implementation
INSERT INTO cypher_create.v DEFAULT VALUES;
INSERT INTO cypher_create.v DEFAULT VALUES;

SELECT * FROM cypher('cypher_create', $$MATCH (n:v) RETURN n$$) AS (n agtype);
>>>>>>> 062586b6

-- for now, edges are not supported
SELECT * FROM cypher('cypher_create', $$CREATE (:v)-[]-()$$) AS (a agtype);

-- column definition list for CREATE clause must contain a single agtype
-- attribute
SELECT * FROM cypher('cypher_create', $$CREATE ()$$) AS (a int);
SELECT * FROM cypher('cypher_create', $$CREATE ()$$) AS (a agtype, b int);

SELECT drop_graph('cypher_create', true);<|MERGE_RESOLUTION|>--- conflicted
+++ resolved
@@ -23,20 +23,12 @@
 
 -- vertex graphid
 SELECT * FROM cypher('cypher_create', $$CREATE (:v)$$) AS (a agtype);
-<<<<<<< HEAD
 
 SELECT * FROM cypher('cypher_create', $$CREATE (:v {})$$) AS (a agtype);
 
 SELECT * FROM cypher('cypher_create', $$CREATE (:v {key: 'value'})$$) AS (a agtype);
 
-SELECT * FROM cypher_create.v;
-=======
--- FIXME: these must be replaced with actual CREATE clause implementation
-INSERT INTO cypher_create.v DEFAULT VALUES;
-INSERT INTO cypher_create.v DEFAULT VALUES;
-
 SELECT * FROM cypher('cypher_create', $$MATCH (n:v) RETURN n$$) AS (n agtype);
->>>>>>> 062586b6
 
 -- for now, edges are not supported
 SELECT * FROM cypher('cypher_create', $$CREATE (:v)-[]-()$$) AS (a agtype);
