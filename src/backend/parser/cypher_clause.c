/*
 * For PostgreSQL Database Management System:
 * (formerly known as Postgres, then as Postgres95)
 *
 * Portions Copyright (c) 1996-2010, The PostgreSQL Global Development Group
 *
 * Portions Copyright (c) 1994, The Regents of the University of California
 *
 * Permission to use, copy, modify, and distribute this software and its documentation for any purpose,
 * without fee, and without a written agreement is hereby granted, provided that the above copyright notice
 * and this paragraph and the following two paragraphs appear in all copies.
 *
 * IN NO EVENT SHALL THE UNIVERSITY OF CALIFORNIA BE LIABLE TO ANY PARTY FOR DIRECT,
 * INDIRECT, SPECIAL, INCIDENTAL, OR CONSEQUENTIAL DAMAGES, INCLUDING LOST PROFITS,
 * ARISING OUT OF THE USE OF THIS SOFTWARE AND ITS DOCUMENTATION, EVEN IF THE UNIVERSITY
 * OF CALIFORNIA HAS BEEN ADVISED OF THE POSSIBILITY OF SUCH DAMAGE.
 *
 * THE UNIVERSITY OF CALIFORNIA SPECIFICALLY DISCLAIMS ANY WARRANTIES, INCLUDING,
 * BUT NOT LIMITED TO, THE IMPLIED WARRANTIES OF MERCHANTABILITY AND FITNESS FOR A PARTICULAR PURPOSE.
 *
 * THE SOFTWARE PROVIDED HEREUNDER IS ON AN "AS IS" BASIS, AND THE UNIVERSITY OF CALIFORNIA
 * HAS NO OBLIGATIONS TO PROVIDE MAINTENANCE, SUPPORT, UPDATES, ENHANCEMENTS, OR MODIFICATIONS.
 */

#include "postgraph.h"

#include "access/sysattr.h"
#include "access/heapam.h"
#include "catalog/pg_type_d.h"
#include "miscadmin.h"
#include "nodes/makefuncs.h"
#include "nodes/nodeFuncs.h"
#include "nodes/nodes.h"
#include "nodes/parsenodes.h"
#include "nodes/pg_list.h"
#include "nodes/primnodes.h"
#include "optimizer/optimizer.h"
#include "parser/parse_clause.h"
#include "parser/parse_coerce.h"
#include "parser/parse_collate.h"
#include "parser/parse_expr.h"
#include "parser/parse_func.h"
#include "parser/parse_node.h"
#include "parser/parse_oper.h"
#include "parser/parse_relation.h"
#include "parser/parse_target.h"
#include "parser/parsetree.h"
#include "rewrite/rewriteHandler.h"
#include "utils/typcache.h"
#include "utils/lsyscache.h"
#include "utils/rel.h"

#include "catalog/ag_graph.h"
#include "catalog/ag_label.h"
#include "commands/label_commands.h"
#include "nodes/ag_nodes.h"
#include "nodes/cypher_nodes.h"
#include "parser/cypher_clause.h"
#include "parser/cypher_expr.h"
#include "parser/cypher_item.h"
#include "parser/cypher_parse_agg.h"
#include "parser/cypher_parse_node.h"
#include "parser/cypher_transform_entity.h"
#include "utils/ag_cache.h"
#include "utils/ag_func.h"
#include "utils/agtype.h"
#include "utils/graphid.h"

/*
 * Variable string names for makeTargetEntry. As they are going to be variable
 * names that will be hidden from the user, we need to do our best to make sure
 * they won't be picked by mistake. Additionally, their form needs to be easily
 * determined as ours. For now, prefix them as follows -
 *
 *     #define AGE_VARNAME_SOMETHING AGE_DEFAULT_VARNAME_PREFIX"something"
 *
 * We should probably make an automated variable generator, like for aliases,
 * for this.
 *
 * Also, keep these here as nothing outside of this file needs to know these.
 */
#define AGE_VARNAME_CREATE_CLAUSE AGE_DEFAULT_VARNAME_PREFIX"create_clause"
#define AGE_VARNAME_CREATE_NULL_VALUE AGE_DEFAULT_VARNAME_PREFIX"create_null_value"
#define AGE_VARNAME_DELETE_CLAUSE AGE_DEFAULT_VARNAME_PREFIX"delete_clause"
#define AGE_VARNAME_MERGE_CLAUSE AGE_DEFAULT_VARNAME_PREFIX"merge_clause"
#define AGE_VARNAME_ID AGE_DEFAULT_VARNAME_PREFIX"id"
#define AGE_VARNAME_SET_CLAUSE AGE_DEFAULT_VARNAME_PREFIX"set_clause"

/*
 * In the transformation stage, we need to track
 * where a variable came from. When moving between
 * clauses, Postgres parsestate and Query data structures
 * are insufficient for some of the information we
 * need.
 */

/*
 * Rules to determine if a node must be included:
 *
 *      1. the node is in a path variable
 *      2. the node is a variable
 *      3. the node contains filter properties
 */
#define INCLUDE_NODE_IN_JOIN_TREE(path, node) \
    (path->var_name || node->name || node->props)

typedef Query *(*transform_method)(cypher_parsestate *cpstate,
                                   cypher_clause *clause);

// projection
static Query *transform_cypher_return(cypher_parsestate *cpstate,
                                      cypher_clause *clause);
static List *transform_cypher_order_by(cypher_parsestate *cpstate,
                                       List *sort_items, List **target_list,
                                       ParseExprKind expr_kind);
static TargetEntry *find_target_list_entry(cypher_parsestate *cpstate,
                                           Node *node, List **target_list,
                                           ParseExprKind expr_kind);
static Node *transform_cypher_limit(cypher_parsestate *cpstate, Node *node,
                                    ParseExprKind expr_kind,
                                    const char *construct_name);
static Query *transform_cypher_with(cypher_parsestate *cpstate,
                                    cypher_clause *clause);
static Query *transform_cypher_clause_with_where(cypher_parsestate *cpstate,
                                                 transform_method transform,
                                                 cypher_clause *clause);
// match clause
static Query *transform_cypher_match(cypher_parsestate *cpstate,
                                     cypher_clause *clause);
static Query *transform_cypher_match_pattern(cypher_parsestate *cpstate,
                                             cypher_clause *clause);
static List *transform_match_entities(cypher_parsestate *cpstate, Query *query,
                                      cypher_path *path);
static void transform_match_pattern(cypher_parsestate *cpstate, Query *query,
                                    List *pattern, Node *where);
static List *transform_match_path(cypher_parsestate *cpstate, Query *query,
                                  cypher_path *path);
static Expr *transform_cypher_edge(cypher_parsestate *cpstate,
                                   cypher_relationship *rel,
                                   List **target_list);
static Expr *transform_cypher_node(cypher_parsestate *cpstate,
                                   cypher_node *node, List **target_list,
                                   bool output_node);
static Node *make_vertex_expr(cypher_parsestate *cpstate, ParseNamespaceItem *pnsi,
                              char *label);
static Node *make_edge_expr(cypher_parsestate *cpstate, ParseNamespaceItem *pnsi,
                            char *label);
static Node *make_qual(cypher_parsestate *cpstate,
                           transform_entity *entity, char *name);
static TargetEntry *
transform_match_create_path_variable(cypher_parsestate *cpstate,
                                     cypher_path *path, List *entities);
static List *make_path_join_quals(cypher_parsestate *cpstate, List *entities);
static List *make_directed_edge_join_conditions(
    cypher_parsestate *cpstate, transform_entity *prev_entity,
    transform_entity *next_entity, Node *prev_qual, Node *next_qual,
    char *prev_node_label, char *next_node_label);
static List *join_to_entity(cypher_parsestate *cpstate,
                            transform_entity *entity, Node *qual,
                            enum transform_entity_join_side side);
static List *make_join_condition_for_edge(cypher_parsestate *cpstate,
                                          transform_entity *prev_edge,
                                          transform_entity *prev_node,
                                          transform_entity *entity,
                                          transform_entity *next_node,
                                          transform_entity *next_edge);
static List *make_edge_quals(cypher_parsestate *cpstate,
                             transform_entity *edge,
                             enum transform_entity_join_side side);
static A_Expr *filter_vertices_on_label_id(cypher_parsestate *cpstate,
                                           Node *id_field, char *label);
static Node *create_property_constraints(cypher_parsestate *cpstate,
                                         transform_entity *entity,
                                         Node *property_constraints);
static TargetEntry *findTarget(List *targetList, char *resname);
static transform_entity *transform_VLE_edge_entity(cypher_parsestate *cpstate,
                                                   cypher_relationship *rel,
                                                   Query *query);
// create clause
static Query *transform_cypher_create(cypher_parsestate *cpstate,
                                      cypher_clause *clause);
static List *transform_cypher_create_pattern(cypher_parsestate *cpstate,
                                             Query *query, List *pattern);
static cypher_create_path *
transform_cypher_create_path(cypher_parsestate *cpstate, List **target_list,
                             cypher_path *cp);
static cypher_target_node *
transform_create_cypher_node(cypher_parsestate *cpstate, List **target_list,
                             cypher_node *node);
static cypher_target_node *
transform_create_cypher_new_node(cypher_parsestate *cpstate,
                                 List **target_list, cypher_node *node);
static cypher_target_node *transform_create_cypher_existing_node(
    cypher_parsestate *cpstate, List **target_list, bool declared_in_current_clause,
    cypher_node *node);
static cypher_target_node *
transform_create_cypher_edge(cypher_parsestate *cpstate, List **target_list,
                             cypher_relationship *edge);
static Expr *cypher_create_properties(cypher_parsestate *cpstate,
                                      cypher_target_node *rel,
                                      Relation label_relation, Node *props,
                                      enum transform_entity_type type);
static Expr *add_volatile_wrapper(Expr *node);
static bool variable_exists(cypher_parsestate *cpstate, char *name);
static int get_target_entry_resno(List *target_list, char *name);
static void handle_prev_clause(cypher_parsestate *cpstate, Query *query,
                               cypher_clause *clause, bool first_rte);
static TargetEntry *placeholder_target_entry(cypher_parsestate *cpstate,
                                             char *name);
static Query *transform_cypher_sub_pattern(cypher_parsestate *cpstate,
                                           cypher_clause *clause);
// set and remove clause
static Query *transform_cypher_set(cypher_parsestate *cpstate,
                                   cypher_clause *clause);
static cypher_update_information *transform_cypher_set_item_list(cypher_parsestate *cpstate,
                                                                 List *set_item_list,
                                                                 Query *query);
static cypher_update_information *transform_cypher_remove_item_list(cypher_parsestate *cpstate,
                                                                    List *remove_item_list,
                                                                    Query *query);
// delete
static Query *transform_cypher_delete(cypher_parsestate *cpstate,
                                      cypher_clause *clause);
static List *transform_cypher_delete_item_list(cypher_parsestate *cpstate,
                                               List *delete_item_list,
                                               Query *query);
//set operators
static Query *transform_cypher_union(cypher_parsestate *cpstate,
                                     cypher_clause *clause);

static Node * transform_cypher_union_tree(cypher_parsestate *cpstate,
                                          cypher_clause *clause,
                                          bool isTopLevel,
                                          List **targetlist);

Query *cypher_parse_sub_analyze_union(cypher_clause *clause,
                                      cypher_parsestate *cpstate,
                                      CommonTableExpr *parentCTE,
                                      bool locked_from_parent,
                                      bool resolve_unknowns);
static void get_res_cols(ParseState *pstate, ParseNamespaceItem *l_pnsi,
                         ParseNamespaceItem *r_pnsi, List **res_colnames,
                         List **res_colvars);
// unwind
static Query *transform_cypher_unwind(cypher_parsestate *cpstate,
                                      cypher_clause *clause);
// merge
static Query *transform_cypher_merge(cypher_parsestate *cpstate,
                                     cypher_clause *clause);
static cypher_create_path *
transform_merge_make_lateral_join(cypher_parsestate *cpstate, Query *query,
                                  cypher_clause *clause,
                                  cypher_clause *isolated_merge_clause);
static cypher_create_path *
transform_cypher_merge_path(cypher_parsestate *cpstate, List **target_list,
                            cypher_path *path);
static cypher_target_node *
transform_merge_cypher_edge(cypher_parsestate *cpstate, List **target_list,
                            cypher_relationship *edge);
static cypher_target_node *
transform_merge_cypher_node(cypher_parsestate *cpstate, List **target_list,
                            cypher_node *node);
static Node *transform_clause_for_join(cypher_parsestate *cpstate,
                                       cypher_clause *clause,
                                       RangeTblEntry **rte,
                                       ParseNamespaceItem **nsitem,
                                       Alias* alias);
static cypher_clause *convert_merge_to_match(cypher_merge *merge);
static void
transform_cypher_merge_mark_tuple_position(List *target_list,
                                           cypher_create_path *path);

// transform
#define PREV_CYPHER_CLAUSE_ALIAS    "_"
#define CYPHER_OPT_RIGHT_ALIAS      "_R"
#define transform_prev_cypher_clause(cpstate, prev_clause, add_rte_to_query) \
    transform_cypher_clause_as_subquery(cpstate, transform_cypher_clause, \
                                        prev_clause, NULL, add_rte_to_query)
static ParseNamespaceItem *transform_cypher_clause_as_subquery(cypher_parsestate *cpstate,
                                                          transform_method transform,
                                                          cypher_clause *clause,
                                                          Alias *alias,
                                                          bool add_rte_to_query);
static Query *analyze_cypher_clause(transform_method transform,
                                    cypher_clause *clause,
                                    cypher_parsestate *parent_cpstate);
static List *transform_group_clause(cypher_parsestate *cpstate,
                                    List *grouplist, List **groupingSets,
                                    List **targetlist, List *sortClause,
                                    ParseExprKind exprKind);
static Node *flatten_grouping_sets(Node *expr, bool toplevel,
                                   bool *hasGroupingSets);
static Index transform_group_clause_expr(List **flatresult,
                                         Bitmapset *seen_local,
                                         cypher_parsestate *cpstate,
                                         Node *gexpr, List **targetlist,
                                         List *sortClause,
                                         ParseExprKind exprKind,
                                         bool toplevel);
static List *add_target_to_group_list(cypher_parsestate *cpstate,
                                      TargetEntry *tle, List *grouplist,
                                      List *targetlist, int location);
static void advance_transform_entities_to_next_clause(List *entities);

static ParseNamespaceItem *get_namespace_item(ParseState *pstate,
                                                 RangeTblEntry *rte);
static List *make_target_list_from_join(ParseState *pstate,
                                    RangeTblEntry *rte);
static Expr *add_volatile_wrapper(Expr *node);
static FuncExpr *make_clause_func_expr(char *function_name,
                                       Node *clause_information);
/* for VLE support */
static ParseNamespaceItem *transform_RangeFunction(cypher_parsestate *cpstate,
                                              RangeFunction *r);
static Node *transform_VLE_Function(cypher_parsestate *cpstate, Node *n,
                                    RangeTblEntry **top_rte, int *top_rti,
                                    List **namespace);
static ParseNamespaceItem *append_VLE_Func_to_FromClause(cypher_parsestate *cpstate,
                                                    Node *n);
static void setNamespaceLateralState(List *namespace, bool lateral_only,
                                     bool lateral_ok);
static bool is_vle_case(cypher_path *path);

ParseNamespaceItem *find_pnsi(cypher_parsestate *cpstate, char *varname);

/*
 * transform a cypher_clause
 */
Query *transform_cypher_clause(cypher_parsestate *cpstate,
                               cypher_clause *clause)
{
    Node *self = clause->self;
    Query *result;

    // examine the type of clause and call the transform logic for it
    if (is_ag_node(self, cypher_return))
    {
        cypher_return *n = (cypher_return *) self;

        if (n->op == SETOP_NONE)
        {
            result = transform_cypher_return(cpstate, clause);
        }
        else if (n->op == SETOP_UNION)
        {
            result = transform_cypher_union(cpstate, clause);
        }
        else
        {
            ereport(ERROR, (errmsg_internal("unexpected Node for cypher_return")));
        }
    }
    else if (is_ag_node(self, cypher_with))
    {
        result = transform_cypher_with(cpstate, clause);
    }
    else if (is_ag_node(self, cypher_match))
    {
        result = transform_cypher_match(cpstate, clause);
    }
    else if (is_ag_node(self, cypher_create))
    {
        result = transform_cypher_create(cpstate, clause);
    }
    else if (is_ag_node(self, cypher_set))
    {
        result = transform_cypher_set(cpstate, clause);
    }
    else if (is_ag_node(self, cypher_delete))
    {
        result = transform_cypher_delete(cpstate, clause);
    }
    else if (is_ag_node(self, cypher_merge))
    {
        result = transform_cypher_merge(cpstate, clause);
    }
    else if (is_ag_node(self, cypher_sub_pattern))
    {
        result = transform_cypher_sub_pattern(cpstate, clause);
    }
    else if (is_ag_node(self, cypher_unwind))
    {
        result = transform_cypher_unwind(cpstate, clause);
    }
    else
    {
        ereport(ERROR, (errmsg_internal("unexpected Node for cypher_clause")));
    }

    result->querySource = QSRC_ORIGINAL;
    result->canSetTag = true;

    return result;
}

/*
 * Transform the UNION operator/clause. Creates a cypher_union
 * node and the necessary information needed in the execution
 * phase
 */

static cypher_clause *make_cypher_clause(List *stmt)
{
    cypher_clause *clause;
    ListCell *lc;

    /*
     * Since the first clause in stmt is the innermost subquery, the order of
     * the clauses is inverted.
     */
    clause = NULL;
    foreach (lc, stmt)
    {
        cypher_clause *next;

        next = palloc(sizeof(*next));
        next->next = NULL;
        next->self = lfirst(lc);
        next->prev = clause;

        if (clause != NULL)
        {
            clause->next = next;
        }
        clause = next;
    }
    return clause;
}

/*
 * transform_cypher_union -
 *    transforms a union tree, derived from postgresql's
 *    transformSetOperationStmt. A lot of the general logic is similar,
 *    with adjustments made for AGE.
 *
 * A union tree is just a return, but with UNION structure to it.
 * We must transform each leaf SELECT and build up a top-level Query
 * that contains the leaf SELECTs as subqueries in its rangetable.
 * The tree of unions is converted into the setOperations field of
 * the top-level Query.
 */

static Query *transform_cypher_union(cypher_parsestate *cpstate,
                                     cypher_clause *clause)
{
    ParseState *pstate = (ParseState *)cpstate;
    Query *qry = makeNode(Query);
    int leftmostRTI;
    Query *leftmostQuery;
    SetOperationStmt *cypher_union_statement;
    Node *skip = NULL; /* equivalent to postgres limitOffset */
    Node *limit = NULL; /* equivalent to postgres limitCount */
    List *order_by = NIL;
    Node *node;
    cypher_return *self = (cypher_return *)clause->self;
    ListCell *left_tlist, *lct, *lcm, *lcc;
    List *targetvars, *targetnames, *sv_namespace;
    int sv_rtable_length;
    int tllen;
    ParseNamespaceItem *nsitem;
	ParseNamespaceColumn *sortnscolumns;
	int			sortcolindex;

    qry->commandType = CMD_SELECT;

    /*
     * Union is a node that should never have a previous node because
     * of where it is used in the parse logic. The query parts around it
     * are children located in larg or rarg. Something went wrong if the
     * previous clause field is not null.
     */
    if (clause->prev)
    {
        ereport(ERROR, (errcode(ERRCODE_FEATURE_NOT_SUPPORTED),
                        errmsg("Union is a parent node, there are no previous"),
                        parser_errposition(&cpstate->pstate, 0)));
    }

    order_by = self->order_by;
    skip = self->skip;
    limit = self->limit;

    self->order_by = NIL;
    self->skip = NULL;
    self->limit = NULL;

    /*
     * Recursively transform the components of the tree.
     */
    cypher_union_statement = (SetOperationStmt *) transform_cypher_union_tree(cpstate,
                                                                clause, true, NULL);

    Assert(cypher_union_statement);
    qry->setOperations = (Node *) cypher_union_statement;

    /*
     * Re-find leftmost return (now it's a sub-query in rangetable)
     */
    node = cypher_union_statement->larg;
    while (node && IsA(node, SetOperationStmt))
    {
        node = ((SetOperationStmt *) node)->larg;
    }
    Assert(node && IsA(node, RangeTblRef));
    leftmostRTI = ((RangeTblRef *) node)->rtindex;
    leftmostQuery = rt_fetch(leftmostRTI, pstate->p_rtable)->subquery;
    Assert(leftmostQuery != NULL);

    /*
     * Generate dummy targetlist for outer query using column names of
     * leftmost return and common datatypes/collations of topmost set
     * operation.  Also make lists of the dummy vars and their names for use
     * in parsing ORDER BY.
     *
     * Note: we use leftmostRTI as the varno of the dummy variables. It
     * shouldn't matter too much which RT index they have, as long as they
     * have one that corresponds to a real RT entry; else funny things may
     * happen when the tree is mashed by rule rewriting.
     */
    qry->targetList = NIL;
    targetvars = NIL;
    targetnames = NIL;
    sortnscolumns = (ParseNamespaceColumn *)
		palloc0(list_length(cypher_union_statement->colTypes) * sizeof(ParseNamespaceColumn));
	sortcolindex = 0;

    forfour(lct, cypher_union_statement->colTypes,
             lcm, cypher_union_statement->colTypmods,
             lcc, cypher_union_statement->colCollations,
             left_tlist, leftmostQuery->targetList)
    {
        Oid colType = lfirst_oid(lct);
        int32 colTypmod = lfirst_int(lcm);
        Oid colCollation = lfirst_oid(lcc);
        TargetEntry *lefttle = (TargetEntry *) lfirst(left_tlist);
        char *colName;
        TargetEntry *tle;
        Var *var;

        Assert(!lefttle->resjunk);
        colName = pstrdup(lefttle->resname);
        var = makeVar(leftmostRTI,
                      lefttle->resno,
                      colType,
                      colTypmod,
                      colCollation,
                      0);
        var->location = exprLocation((Node *) lefttle->expr);
        tle = makeTargetEntry((Expr *) var,
                              (AttrNumber) pstate->p_next_resno++,
                               colName,
                               false);
        qry->targetList = lappend(qry->targetList, tle);
        targetvars = lappend(targetvars, var);
        targetnames = lappend(targetnames, makeString(colName));
        sortnscolumns[sortcolindex].p_varno = leftmostRTI;
		sortnscolumns[sortcolindex].p_varattno = lefttle->resno;
		sortnscolumns[sortcolindex].p_vartype = colType;
		sortnscolumns[sortcolindex].p_vartypmod = colTypmod;
		sortnscolumns[sortcolindex].p_varcollid = colCollation;
		sortnscolumns[sortcolindex].p_varnosyn = leftmostRTI;
		sortnscolumns[sortcolindex].p_varattnosyn = lefttle->resno;
		sortcolindex++;
    }

    /*
     * As a first step towards supporting sort clauses that are expressions
     * using the output columns, generate a namespace entry that makes the
     * output columns visible.  A Join RTE node is handy for this, since we
     * can easily control the Vars generated upon matches.
     *
     * Note: we don't yet do anything useful with such cases, but at least
     * "ORDER BY upper(foo)" will draw the right error message rather than
     * "foo not found".
     */
    sv_rtable_length = list_length(pstate->p_rtable);

    nsitem = addRangeTableEntryForJoin(pstate, targetnames, sortnscolumns,
                                        JOIN_INNER, 0, targetvars, NIL, NIL,
                                        NULL, NULL, false);

    sv_namespace = pstate->p_namespace;
    pstate->p_namespace = NIL;

    /* add jrte to column namespace only */
    addNSItemToQuery(pstate, nsitem, false, false, true);

    tllen = list_length(qry->targetList);

    qry->sortClause = transformSortClause(pstate,
                                          order_by,
                                          &qry->targetList,
                                          EXPR_KIND_ORDER_BY,
                                          false /* allow SQL92 rules */ );

    /* restore namespace, remove jrte from rtable */
    pstate->p_namespace = sv_namespace;
    pstate->p_rtable = list_truncate(pstate->p_rtable, sv_rtable_length);

    if (tllen != list_length(qry->targetList))
    {
        ereport(ERROR,
            (errcode(ERRCODE_FEATURE_NOT_SUPPORTED),
             errmsg("invalid UNION ORDER BY clause"),
             errdetail("Only result column names can be used, not expressions or functions."),
             parser_errposition(pstate,
                                exprLocation(list_nth(qry->targetList, tllen)))));
    }

    qry->limitOffset = transform_cypher_limit(cpstate, skip,
                                              EXPR_KIND_OFFSET, "OFFSET");
    qry->limitCount = transform_cypher_limit(cpstate, limit,
                                              EXPR_KIND_LIMIT, "LIMIT");

    qry->rtable = pstate->p_rtable;
    qry->jointree = makeFromExpr(pstate->p_joinlist, NULL);
    qry->hasAggs = pstate->p_hasAggs;

    assign_query_collations(pstate, qry);

    /* this must be done after collations, for reliable comparison of exprs */
    if (pstate->p_hasAggs ||
        qry->groupClause || qry->groupingSets || qry->havingQual)
    {
        parse_check_aggregates(pstate, qry);
    }

    return qry;

}

/*
 * transform_cypher_union_tree
 *      Recursively transform leaves and internal nodes of a set-op tree,
 *      derived from postgresql's transformSetOperationTree. A lot of
 *      the general logic is similar, with adjustments made for AGE.
 *
 * In addition to returning the transformed node, if targetlist isn't NULL
 * then we return a list of its non-resjunk TargetEntry nodes.  For a leaf
 * set-op node these are the actual targetlist entries; otherwise they are
 * dummy entries created to carry the type, typmod, collation, and location
 * (for error messages) of each output column of the set-op node.  This info
 * is needed only during the internal recursion of this function, so outside
 * callers pass NULL for targetlist.  Note: the reason for passing the
 * actual targetlist entries of a leaf node is so that upper levels can
 * replace UNKNOWN Consts with properly-coerced constants.
 */
static Node *
transform_cypher_union_tree(cypher_parsestate *cpstate, cypher_clause *clause,
                            bool isTopLevel, List **targetlist)
{
    bool isLeaf;

    ParseState *pstate = (ParseState *)cpstate;
    cypher_return *cmp;
    ParseNamespaceItem *pnsi;

    /* Guard against stack overflow due to overly complex set-expressions */
    check_stack_depth();

    if (IsA(clause, List))
    {
        clause = make_cypher_clause((List *)clause);
    }

    if (is_ag_node(clause->self, cypher_return))
    {
        cmp = (cypher_return *) clause->self;
    }
    else
    {
        ereport(ERROR, (errcode(ERRCODE_FEATURE_NOT_SUPPORTED),
                errmsg("Cypher found an unsupported node"),
                parser_errposition(pstate, 0)));
    }


    if (cmp->op == SETOP_NONE)
    {
        Assert(cmp->larg == NULL && cmp->rarg == NULL);
        isLeaf = true;
    }
    else if (cmp->op == SETOP_UNION)
    {
        Assert(cmp->larg != NULL && cmp->rarg != NULL);
        if (cmp->order_by || cmp->limit || cmp->skip)
        {
            isLeaf = true;
        }
        else
        {
            isLeaf = false;
        }
    }
    else
    {
        ereport(ERROR, (errcode(ERRCODE_FEATURE_NOT_SUPPORTED),
                errmsg("Cypher found an unsupported SETOP"),
                parser_errposition(pstate, 0)));
    }

    if (isLeaf)
    {
        /*process leaf return */
        Query *returnQuery;
        char returnName[32];
        RangeTblEntry *rte PG_USED_FOR_ASSERTS_ONLY;
        RangeTblRef *rtr;
        ListCell *tl;

        /*
         * Transform SelectStmt into a Query.
         *
         * This works the same as RETURN transformation normally would, except
         * that we prevent resolving unknown-type outputs as TEXT.  This does
         * not change the subquery's semantics since if the column type
         * matters semantically, it would have been resolved to something else
         * anyway.  Doing this lets us resolve such outputs using
         * select_common_type(), below.
         *
         * Note: previously transformed sub-queries don't affect the parsing
         * of this sub-query, because they are not in the toplevel pstate's
         * namespace list.
         */

        /*
         * Convert the List * that the grammar gave us to a cypher_clause.
         * cypher_analyze doesn't do this because the cypher_union clause
         * is hiding it.
         */

        returnQuery = cypher_parse_sub_analyze_union((cypher_clause *) clause, cpstate,
                                                     NULL, false, false);
        /*
         * Check for bogus references to Vars on the current query level (but
         * upper-level references are okay). Normally this can't happen
         * because the namespace will be empty, but it could happen if we are
         * inside a rule.
         */
        if (pstate->p_namespace)
        {
            if (contain_vars_of_level((Node *) returnQuery, 1))
            {
                ereport(ERROR,
                        (errcode(ERRCODE_INVALID_COLUMN_REFERENCE),
                         errmsg("UNION member statement cannot refer to other relations of same query level"),
                         parser_errposition(pstate,
                                            locate_var_of_level((Node *) returnQuery, 1))));
            }
        }

        /*
         * Extract a list of the non-junk TLEs for upper-level processing.
         */
        if (targetlist)
        {
            *targetlist = NIL;
            foreach(tl, returnQuery->targetList)
            {
                TargetEntry *tle = (TargetEntry *) lfirst(tl);

                if (!tle->resjunk)
                {
                    *targetlist = lappend(*targetlist, tle);
                }
            }
        }

        /*
         * Make the leaf query be a subquery in the top-level rangetable.
         */
        snprintf(returnName, sizeof(returnName), "*SELECT* %d ",
                 list_length(pstate->p_rtable) + 1);
        pnsi = addRangeTableEntryForSubquery(pstate,
                                            returnQuery,
                                            makeAlias(returnName, NIL),
                                            false,
                                            false);
        rte = pnsi->p_rte;
        rtr = makeNode(RangeTblRef);
        /* assume new rte is at end */
        rtr->rtindex = list_length(pstate->p_rtable);
        Assert(rte == rt_fetch(rtr->rtindex, pstate->p_rtable));
        return (Node *) rtr;
    }
    else /*is not a leaf */
    {
        /* Process an internal node (set operation node) */
        SetOperationStmt *op = makeNode(SetOperationStmt);
        List *ltargetlist;
        List *rtargetlist;
        ListCell *ltl;
        ListCell *rtl;
        cypher_return *self = (cypher_return *) clause->self;
        const char *context;

        context = "UNION";

        op->op = self->op;
        op->all = self->all_or_distinct;

        /*
         * Recursively transform the left child node.
         */
        op->larg = transform_cypher_union_tree(cpstate,
                                               (cypher_clause *) self->larg,
                                               false,
                                               &ltargetlist);

        /*
         * If we find ourselves processing a recursive CTE here something
         * went horribly wrong. That is an SQL contruct with no parallel in
         * cypher.
         */
        if (isTopLevel &&
            pstate->p_parent_cte &&
            pstate->p_parent_cte->cterecursive)
        {
            ereport(ERROR, (errcode(ERRCODE_FEATURE_NOT_SUPPORTED),
                    errmsg("Cypher does not support recursive CTEs"),
                    parser_errposition(pstate, 0)));
        }

        /*
         * Recursively transform the right child node.
         */
        op->rarg = transform_cypher_union_tree(cpstate,
                                               (cypher_clause *) self->rarg,
                                               false,
                                               &rtargetlist);

        /*
         * Verify that the two children have the same number of non-junk
         * columns, and determine the types of the merged output columns.
         */
        if (list_length(ltargetlist) != list_length(rtargetlist))
        {
            ereport(ERROR,
                    (errcode(ERRCODE_SYNTAX_ERROR),
                     errmsg("each %s query must have the same number of columns",
                            context),
                     parser_errposition(pstate,
                                        exprLocation((Node *) rtargetlist))));
        }

        if (targetlist)
        {
            *targetlist = NIL;
        }

        op->colTypes = NIL;
        op->colTypmods = NIL;
        op->colCollations = NIL;
        op->groupClauses = NIL;

        forboth(ltl, ltargetlist, rtl, rtargetlist)
        {
            TargetEntry *ltle = (TargetEntry *) lfirst(ltl);
            TargetEntry *rtle = (TargetEntry *) lfirst(rtl);
            Node *lcolnode = (Node *) ltle->expr;
            Node *rcolnode = (Node *) rtle->expr;
            Oid lcoltype = exprType(lcolnode);
            Oid rcoltype = exprType(rcolnode);
            int32 lcoltypmod = exprTypmod(lcolnode);
            int32 rcoltypmod = exprTypmod(rcolnode);
            Node *bestexpr;
            int bestlocation;
            Oid rescoltype;
            int32 rescoltypmod;
            Oid rescolcoll;

            /* select common type, same as CASE et al */
            rescoltype = select_common_type(pstate,
                                            list_make2(lcolnode, rcolnode),
                                            context,
                                            &bestexpr);
            bestlocation = exprLocation(bestexpr);
            /* if same type and same typmod, use typmod; else default */
            if (lcoltype == rcoltype && lcoltypmod == rcoltypmod)
            {
                rescoltypmod = lcoltypmod;
            }
            else
            {
                rescoltypmod = -1;
            }

            /*
             * Verify the coercions are actually possible.  If not, we'd fail
             * later anyway, but we want to fail now while we have sufficient
             * context to produce an error cursor position.
             *
             * For all non-UNKNOWN-type cases, we verify coercibility but we
             * don't modify the child's expression, for fear of changing the
             * child query's semantics.
             *
             * If a child expression is an UNKNOWN-type Const or Param, we
             * want to replace it with the coerced expression.  This can only
             * happen when the child is a leaf set-op node.  It's safe to
             * replace the expression because if the child query's semantics
             * depended on the type of this output column, it'd have already
             * coerced the UNKNOWN to something else.  We want to do this
             * because (a) we want to verify that a Const is valid for the
             * target type, or resolve the actual type of an UNKNOWN Param,
             * and (b) we want to avoid unnecessary discrepancies between the
             * output type of the child query and the resolved target type.
             * Such a discrepancy would disable optimization in the planner.
             *
             * If it's some other UNKNOWN-type node, eg a Var, we do nothing
             * (knowing that coerce_to_common_type would fail).  The planner
             * is sometimes able to fold an UNKNOWN Var to a constant before
             * it has to coerce the type, so failing now would just break
             * cases that might work.
             */
            if (lcoltype != UNKNOWNOID)
            {
                lcolnode = coerce_to_common_type(pstate, lcolnode,
                                                 rescoltype, context);
            }
            else if (IsA(lcolnode, Const) || IsA(lcolnode, Param))
            {
                lcolnode = coerce_to_common_type(pstate, lcolnode,
                                                 rescoltype, context);
                ltle->expr = (Expr *) lcolnode;
            }

            if (rcoltype != UNKNOWNOID)
            {
                rcolnode = coerce_to_common_type(pstate, rcolnode,
                                                 rescoltype, context);
            }
            else if (IsA(rcolnode, Const) || IsA(rcolnode, Param))
            {
                rcolnode = coerce_to_common_type(pstate, rcolnode,
                                                 rescoltype, context);
                rtle->expr = (Expr *) rcolnode;
            }

            /*
             * Select common collation.  A common collation is required for
             * all set operators except UNION ALL; see SQL:2008 7.13 <query
             * expression> Syntax Rule 15c.  (If we fail to identify a common
             * collation for a UNION ALL column, the curCollations element
             * will be set to InvalidOid, which may result in a runtime error
             * if something at a higher query level wants to use the column's
             * collation.)
             */
            rescolcoll = select_common_collation(pstate,
                                                 list_make2(lcolnode, rcolnode),
                                                 (op->op == SETOP_UNION && op->all));

            /* emit results */
            op->colTypes = lappend_oid(op->colTypes, rescoltype);
            op->colTypmods = lappend_int(op->colTypmods, rescoltypmod);
            op->colCollations = lappend_oid(op->colCollations, rescolcoll);

            /*
             * For all cases except UNION ALL, identify the grouping operators
             * (and, if available, sorting operators) that will be used to
             * eliminate duplicates.
             */
            if (op->op != SETOP_UNION || !op->all)
            {
                SortGroupClause *grpcl = makeNode(SortGroupClause);
                Oid sortop;
                Oid eqop;
                bool hashable = false;
                ParseCallbackState pcbstate;

                setup_parser_errposition_callback(&pcbstate, pstate,
                                                  bestlocation);

                /*
                 * determine the eqop and optional sortop
                 *
                 * NOTE: for UNION, we set hashable to false and pass a NULL to
                 * isHashable in get_sort_group_operators to prevent a logic error
                 * where UNION fails to exclude duplicate results.
                 *
                 */
                get_sort_group_operators(rescoltype,
                                         false, true, false,
                                         &sortop, &eqop, NULL,
                                         NULL);

                cancel_parser_errposition_callback(&pcbstate);

                /* we don't have a tlist yet, so can't assign sortgrouprefs */
                grpcl->tleSortGroupRef = 0;
                grpcl->eqop = eqop;
                grpcl->sortop = sortop;
                grpcl->nulls_first = false; /* OK with or without sortop */
                grpcl->hashable = hashable;

                op->groupClauses = lappend(op->groupClauses, grpcl);
            }

            /*
             * Construct a dummy tlist entry to return.  We use a SetToDefault
             * node for the expression, since it carries exactly the fields
             * needed, but any other expression node type would do as well.
             */
            if (targetlist)
            {
                SetToDefault *rescolnode = makeNode(SetToDefault);
                TargetEntry *restle;

                rescolnode->typeId = rescoltype;
                rescolnode->typeMod = rescoltypmod;
                rescolnode->collation = rescolcoll;
                rescolnode->location = bestlocation;
                restle = makeTargetEntry((Expr *) rescolnode,
                                         0, /* no need to set resno */
                                         NULL,
                                         false);
                *targetlist = lappend(*targetlist, restle);
            }
        }

        return (Node *)op;
    }//end else (is not leaf)
}

/*
 * Transform the Delete clause. Creates a _cypher_delete_clause
 * and passes the necessary information that is needed in the
 * execution phase.
 */
static Query *transform_cypher_delete(cypher_parsestate *cpstate,
                                      cypher_clause *clause)
{
    ParseState *pstate = (ParseState *)cpstate;
    cypher_delete *self = (cypher_delete *)clause->self;
    Query *query;
    TargetEntry *tle;
    FuncExpr *func_expr;

    cypher_delete_information *delete_data;

    delete_data = make_ag_node(cypher_delete_information);

    query = makeNode(Query);
    query->commandType = CMD_SELECT;
    query->targetList = NIL;

    if (!clause->prev)
    {
        ereport(ERROR,
                (errcode(ERRCODE_FEATURE_NOT_SUPPORTED),
                 errmsg("DELETE cannot be the first clause in a Cypher query"),
                 parser_errposition(pstate, self->location)));
    }
    else
    {
        handle_prev_clause(cpstate, query, clause->prev, true);
    }

    delete_data->delete_items = transform_cypher_delete_item_list(cpstate,
                                                                  self->exprs,
                                                                  query);
    delete_data->graph_name = cpstate->graph_name;
    delete_data->graph_oid = cpstate->graph_oid;
    delete_data->detach = self->detach;

    if (!clause->next)
    {
        delete_data->flags |= CYPHER_CLAUSE_FLAG_TERMINAL;
    }

    func_expr = make_clause_func_expr(DELETE_CLAUSE_FUNCTION_NAME,
                                      (Node *)delete_data);

    // Create the target entry
    tle = makeTargetEntry((Expr *)func_expr, pstate->p_next_resno++,
                          AGE_VARNAME_DELETE_CLAUSE, false);
    query->targetList = lappend(query->targetList, tle);

    query->rtable = pstate->p_rtable;
    query->jointree = makeFromExpr(pstate->p_joinlist, NULL);

    return query;
}

/*
 * transform_cypher_unwind
 *      It contains logic to convert the form of an array into a row. Here, we
 *      are simply calling `age_unnest` function, and the actual transformation
 *      is handled by `age_unnest` function.
 */
static Query *transform_cypher_unwind(cypher_parsestate *cpstate,
                                      cypher_clause *clause)
{
    ParseState *pstate = (ParseState *) cpstate;
    cypher_unwind *self = (cypher_unwind *) clause->self;
    int target_syntax_loc;
    Query *query;
    Node *expr;
    FuncCall *unwind;
    ParseExprKind old_expr_kind;
    Node *funcexpr;
    TargetEntry *te;
    ParseNamespaceItem *pnsi;

    query = makeNode(Query);
    query->commandType = CMD_SELECT;

    if (clause->prev)
    {
        int rtindex;

        pnsi = transform_prev_cypher_clause(cpstate, clause->prev, true);
        rtindex = list_length(pstate->p_rtable);
        Assert(rtindex == 1); // rte is the first RangeTblEntry in pstate
        query->targetList = expandNSItemAttrs(pstate, pnsi, 0, -1);
    }

    target_syntax_loc = exprLocation((const Node *) self->target);

    if (findTarget(query->targetList, self->target->name) != NULL)
    {
        ereport(ERROR,
                (errcode(ERRCODE_DUPLICATE_ALIAS),
                        errmsg("duplicate variable \"%s\"", self->target->name),
                        parser_errposition((ParseState *) cpstate, target_syntax_loc)));
    }

    expr = transform_cypher_expr(cpstate, self->target->val, EXPR_KIND_SELECT_TARGET);

    unwind = makeFuncCall(list_make1(makeString("age_unnest")), NIL, COERCE_SQL_SYNTAX, -1);


    old_expr_kind = pstate->p_expr_kind;
    pstate->p_expr_kind = EXPR_KIND_SELECT_TARGET;
    funcexpr = ParseFuncOrColumn(pstate, unwind->funcname,
                                 list_make2(expr, makeBoolConst(true, false)),
                                 pstate->p_last_srf, unwind, false,
                                 target_syntax_loc);

    pstate->p_expr_kind = old_expr_kind;

    te = makeTargetEntry((Expr *) funcexpr,
                         (AttrNumber) pstate->p_next_resno++,
                         self->target->name, false);

    query->targetList = lappend(query->targetList, te);
    query->rtable = pstate->p_rtable;
    query->jointree = makeFromExpr(pstate->p_joinlist, NULL);
    query->hasTargetSRFs = pstate->p_hasTargetSRFs;

    assign_query_collations(pstate, query);

    return query;
}

/*
 * Iterate through the list of items to delete and extract the variable name.
 * Then find the resno that the variable name belongs to.
 */
static List *transform_cypher_delete_item_list(cypher_parsestate *cpstate,
                                               List *delete_item_list,
                                               Query *query)
{
    ParseState *pstate = (ParseState *)cpstate;
    List *items = NIL;
    ListCell *lc;

    foreach(lc, delete_item_list)
    {
        Node *expr = lfirst(lc);
        ColumnRef *col;
        Value *val, *pos;
        int resno;

        cypher_delete_item *item = make_ag_node(cypher_delete_item);

        if (!IsA(expr, ColumnRef))
        {
            ereport(ERROR,
                    (errmsg_internal("unexpected Node for cypher_clause")));
        }

        col = (ColumnRef *)expr;

        if (list_length(col->fields) != 1)
        {
            ereport(ERROR,
                    (errmsg_internal("unexpected Node for cypher_clause")));
        }

        val = linitial(col->fields);

        if (!IsA(val, String))
        {
            ereport(ERROR,
                    (errmsg_internal("unexpected Node for cypher_clause")));
        }

        resno = get_target_entry_resno(query->targetList, val->val.str);

        if (resno == -1)
        {
            ereport(ERROR,
                    (errcode(ERRCODE_INVALID_COLUMN_REFERENCE),
                     errmsg("undefined reference to variable %s in DELETE clause",
                            val->val.str),
                     parser_errposition(pstate, col->location)));
        }

        pos = makeInteger(resno);

        item->var_name = val->val.str;
        item->entity_position = pos;

        items = lappend(items, item);
    }

    return items;
}

static Query *transform_cypher_set(cypher_parsestate *cpstate,
                                   cypher_clause *clause)
{
    ParseState *pstate = (ParseState *)cpstate;
    cypher_set *self = (cypher_set *)clause->self;
    Query *query;
    cypher_update_information *set_items_target_list;
    TargetEntry *tle;
    FuncExpr *func_expr;
    char *clause_name;

    query = makeNode(Query);
    query->commandType = CMD_SELECT;
    query->targetList = NIL;

    if (self->is_remove == true)
    {
        clause_name = UPDATE_CLAUSE_REMOVE;
    }
    else
    {
        clause_name = UPDATE_CLAUSE_SET;
    }

    if (!clause->prev)
    {
        ereport(ERROR,
                (errcode(ERRCODE_FEATURE_NOT_SUPPORTED),
                 errmsg("%s cannot be the first clause in a Cypher query",
                        clause_name),
                 parser_errposition(pstate, self->location)));
    }
    else
    {
        handle_prev_clause(cpstate, query, clause->prev, true);
    }

    if (self->is_remove == true)
    {
        set_items_target_list = transform_cypher_remove_item_list(cpstate,
                                                                  self->items,
                                                                  query);
    }
    else
    {
        set_items_target_list = transform_cypher_set_item_list(cpstate,
                                                               self->items,
                                                               query);
    }

    set_items_target_list->clause_name = clause_name;
    set_items_target_list->graph_name = cpstate->graph_name;

    if (!clause->next)
    {
        set_items_target_list->flags |= CYPHER_CLAUSE_FLAG_TERMINAL;
    }

    func_expr = make_clause_func_expr(SET_CLAUSE_FUNCTION_NAME,
                                      (Node *)set_items_target_list);

    // Create the target entry
    tle = makeTargetEntry((Expr *)func_expr, pstate->p_next_resno++,
                          AGE_VARNAME_SET_CLAUSE, false);
    query->targetList = lappend(query->targetList, tle);

    query->rtable = pstate->p_rtable;
    query->jointree = makeFromExpr(pstate->p_joinlist, NULL);

    return query;
}

cypher_update_information *transform_cypher_remove_item_list(
    cypher_parsestate *cpstate, List *remove_item_list, Query *query)
{
    ParseState *pstate = (ParseState *)cpstate;
    ListCell *li;
    cypher_update_information *info = make_ag_node(cypher_update_information);

    info->set_items = NIL;
    info->flags = 0;

    foreach (li, remove_item_list)
    {
        cypher_set_item *set_item = lfirst(li);
        cypher_update_item *item;
        ColumnRef *ref;
        A_Indirection *ind;
        char *variable_name, *property_name;
        Value *property_node, *variable_node;

        item = make_ag_node(cypher_update_item);

        if (!is_ag_node(lfirst(li), cypher_set_item))
        {
            ereport(ERROR,
                    (errcode(ERRCODE_FEATURE_NOT_SUPPORTED),
                     errmsg("unexpected node in cypher update list")));
        }

        if (set_item->is_add)
        {
            ereport(ERROR,
                    (errcode(ERRCODE_FEATURE_NOT_SUPPORTED),
                     errmsg("REMOVE clause does not support adding propereties from maps"),
                     parser_errposition(pstate, set_item->location)));
        }

        item->remove_item = true;


        if (!IsA(set_item->prop, A_Indirection))
        {
            ereport(ERROR,
                    (errcode(ERRCODE_FEATURE_NOT_SUPPORTED),
                     errmsg("REMOVE clause must be in the format: REMOVE variable.property_name"),
                     parser_errposition(pstate, set_item->location)));
        }

        ind = (A_Indirection *)set_item->prop;

        // extract variable name
        if (!IsA(ind->arg, ColumnRef))
        {
            ereport(ERROR,
                    (errcode(ERRCODE_FEATURE_NOT_SUPPORTED),
                     errmsg("REMOVE clause must be in the format: REMOVE variable.property_name"),
                     parser_errposition(pstate, set_item->location)));
        }

        ref = (ColumnRef *)ind->arg;
        variable_node = linitial(ref->fields);

        variable_name = variable_node->val.str;
        item->var_name = variable_name;
        item->entity_position = get_target_entry_resno(query->targetList,
                                                       variable_name);

        if (item->entity_position == -1)
        {
            ereport(ERROR,
                    (errcode(ERRCODE_INVALID_COLUMN_REFERENCE),
                     errmsg("undefined reference to variable %s in REMOVE clause",
                            variable_name),
                     parser_errposition(pstate, set_item->location)));
        }

        // extract property name
        if (list_length(ind->indirection) != 1)
        {
            ereport(ERROR,
                    (errcode(ERRCODE_FEATURE_NOT_SUPPORTED),
                     errmsg("REMOVE clause must be in the format: REMOVE variable.property_name"),
                     parser_errposition(pstate, set_item->location)));
        }

        ref = (ColumnRef*)linitial(ind->indirection);

        property_node = linitial(ref->fields);

        if (!IsA(property_node, String))
        {
            ereport(ERROR,
                    (errcode(ERRCODE_INVALID_COLUMN_REFERENCE),
                     errmsg("REMOVE clause expects a property name"),
                     parser_errposition(pstate, set_item->location)));
        }
        property_name = property_node->val.str;
        item->prop_name = property_name;

        info->set_items = lappend(info->set_items, item);
    }

    return info;
}


cypher_update_information *transform_cypher_set_item_list(
    cypher_parsestate *cpstate, List *set_item_list, Query *query)
{
    ParseState *pstate = (ParseState *)cpstate;
    ListCell *li;
    cypher_update_information *info = make_ag_node(cypher_update_information);

    info->set_items = NIL;
    info->flags = 0;

    foreach (li, set_item_list)
    {
        cypher_set_item *set_item = lfirst(li);
        TargetEntry *target_item;
        cypher_update_item *item;
        ColumnRef *ref;
        A_Indirection *ind;
        char *variable_name, *property_name;
        Value *property_node, *variable_node;

        // ColumnRef may come according to the Parser rule.
        if (!IsA(set_item->prop, A_Indirection))
        {
            ereport(ERROR,
                    (errcode(ERRCODE_INVALID_COLUMN_REFERENCE),
                            errmsg("SET clause expects a variable name"),
                            parser_errposition(pstate, set_item->location)));
        }

        ind = (A_Indirection *)set_item->prop;
        item = make_ag_node(cypher_update_item);

        if (!is_ag_node(lfirst(li), cypher_set_item))
        {
            ereport(ERROR,
                    (errcode(ERRCODE_FEATURE_NOT_SUPPORTED),
                     errmsg("unexpected node in cypher update list")));
        }

        if (set_item->is_add)
        {
            ereport(ERROR,
                    (errcode(ERRCODE_FEATURE_NOT_SUPPORTED),
                     errmsg("SET clause does not yet support adding propereties from maps"),
                     parser_errposition(pstate, set_item->location)));
        }

        item->remove_item = false;

        // extract variable name
        ref = (ColumnRef *)ind->arg;

        variable_node = linitial(ref->fields);
        if (!IsA(variable_node, String))
        {
            ereport(ERROR,
                    (errcode(ERRCODE_INVALID_COLUMN_REFERENCE),
                     errmsg("SET clause expects a variable name"),
                     parser_errposition(pstate, set_item->location)));
        }

        variable_name = variable_node->val.str;
        item->var_name = variable_name;
        item->entity_position = get_target_entry_resno(query->targetList,
                                                       variable_name);

        if (item->entity_position == -1)
        {
            ereport(ERROR,
                    (errcode(ERRCODE_INVALID_COLUMN_REFERENCE),
                     errmsg("undefined reference to variable %s in SET clause",
                            variable_name),
                            parser_errposition(pstate, set_item->location)));
        }

        // extract property name
        if (list_length(ind->indirection) != 1)
        {
            ereport(ERROR,
                    (errcode(ERRCODE_FEATURE_NOT_SUPPORTED),
                     errmsg("SET clause doesnt not support updating maps or lists in a property"),
                     parser_errposition(pstate, set_item->location)));
        }

        ref = (ColumnRef*)linitial(ind->indirection);

        property_node = linitial(ref->fields);
        if (!IsA(property_node, String))
        {
            ereport(ERROR,
                    (errcode(ERRCODE_INVALID_COLUMN_REFERENCE),
                     errmsg("SET clause expects a property name"),
                     parser_errposition(pstate, set_item->location)));
        }

        property_name = property_node->val.str;
        item->prop_name = property_name;

        // create target entry for the new property value
        item->prop_position = (AttrNumber)pstate->p_next_resno;
        cpstate->default_alias_num++;
        target_item = transform_cypher_item(cpstate, set_item->expr, NULL,
                                            EXPR_KIND_SELECT_TARGET,
                                            get_next_default_alias(cpstate),
                                            false);
        target_item->expr = add_volatile_wrapper(target_item->expr);

        query->targetList = lappend(query->targetList, target_item);
        info->set_items = lappend(info->set_items, item);
    }

    return info;
}

/* from PG's static helper function */
static Node *flatten_grouping_sets(Node *expr, bool toplevel,
                                   bool *hasGroupingSets)
{
    /* just in case of pathological input */
    check_stack_depth();

    if (expr == (Node *) NIL)
    {
        return (Node *) NIL;
    }

    switch (expr->type)
    {
        case T_RowExpr:
        {
            RowExpr *r = (RowExpr *) expr;

            if (r->row_format == COERCE_IMPLICIT_CAST)
            {
                return flatten_grouping_sets((Node *) r->args, false, NULL);
            }
            break;
        }
        case T_GroupingSet:
            ereport(ERROR,
                    (errcode(ERRCODE_INVALID_PARAMETER_VALUE),
                     errmsg("flattening of GroupingSet is not implemented")));
            break;
        case T_List:
        {
            List *result = NIL;
            ListCell *l;

            foreach(l, (List *) expr)
            {
                Node *n = NULL;

                n = flatten_grouping_sets(lfirst(l), toplevel, hasGroupingSets);

                if (n != (Node *) NIL)
                {
                    if (IsA(n, List))
                    {
                        result = list_concat(result, (List *) n);
                    }
                    else
                    {
                        result = lappend(result, n);
                    }
                }
            }
            return (Node *) result;
        }
        default:
            break;
    }
    return expr;
}

/* from PG's addTargetToGroupList */
static List *add_target_to_group_list(cypher_parsestate *cpstate,
                                      TargetEntry *tle, List *grouplist,
                                      List *targetlist, int location)
{
    ParseState *pstate = &cpstate->pstate;
    Oid restype = exprType((Node *) tle->expr);

    /* if tlist item is an UNKNOWN literal, change it to TEXT */
    if (restype == UNKNOWNOID)
    {
        tle->expr = (Expr *) coerce_type(pstate, (Node *) tle->expr, restype,
                                         TEXTOID, -1, COERCION_IMPLICIT,
                                         COERCE_IMPLICIT_CAST, -1);
        restype = TEXTOID;
    }

    /* avoid making duplicate grouplist entries */
    if (!targetIsInSortList(tle, InvalidOid, grouplist))
    {
        SortGroupClause *grpcl = makeNode(SortGroupClause);
        Oid sortop;
        Oid eqop;
        bool hashable;
        ParseCallbackState pcbstate;

        setup_parser_errposition_callback(&pcbstate, pstate, location);

        /* determine the eqop and optional sortop */
        get_sort_group_operators(restype, false, true, false, &sortop, &eqop,
                                 NULL, &hashable);

        cancel_parser_errposition_callback(&pcbstate);

        grpcl->tleSortGroupRef = assignSortGroupRef(tle, targetlist);
        grpcl->eqop = eqop;
        grpcl->sortop = sortop;
        grpcl->nulls_first = false; /* OK with or without sortop */
        grpcl->hashable = hashable;

        grouplist = lappend(grouplist, grpcl);
    }

    return grouplist;
}

/* from PG's transformGroupClauseExpr */
static Index transform_group_clause_expr(List **flatresult,
                                         Bitmapset *seen_local,
                                         cypher_parsestate *cpstate,
                                         Node *gexpr, List **targetlist,
                                         List *sortClause,
                                         ParseExprKind exprKind, bool toplevel)
{
    TargetEntry *tle = NULL;
    bool found = false;

    tle = find_target_list_entry(cpstate, gexpr, targetlist, exprKind);

    if (tle->ressortgroupref > 0)
    {
        ListCell *sl;

        /*
         * Eliminate duplicates (GROUP BY x, x) but only at local level.
         * (Duplicates in grouping sets can affect the number of returned
         * rows, so can't be dropped indiscriminately.)
         *
         * Since we don't care about anything except the sortgroupref, we can
         * use a bitmapset rather than scanning lists.
         */
        if (bms_is_member(tle->ressortgroupref, seen_local))
        {
            return 0;
        }

        /*
         * If we're already in the flat clause list, we don't need to consider
         * adding ourselves again.
         */
        found = targetIsInSortList(tle, InvalidOid, *flatresult);
        if (found)
        {
            return tle->ressortgroupref;
        }

        /*
         * If the GROUP BY tlist entry also appears in ORDER BY, copy operator
         * info from the (first) matching ORDER BY item.  This means that if
         * you write something like "GROUP BY foo ORDER BY foo USING <<<", the
         * GROUP BY operation silently takes on the equality semantics implied
         * by the ORDER BY.  There are two reasons to do this: it improves the
         * odds that we can implement both GROUP BY and ORDER BY with a single
         * sort step, and it allows the user to choose the equality semantics
         * used by GROUP BY, should she be working with a datatype that has
         * more than one equality operator.
         *
         * If we're in a grouping set, though, we force our requested ordering
         * to be NULLS LAST, because if we have any hope of using a sorted agg
         * for the job, we're going to be tacking on generated NULL values
         * after the corresponding groups. If the user demands nulls first,
         * another sort step is going to be inevitable, but that's the
         * planner's problem.
         */


         foreach(sl, sortClause)
         {
             SortGroupClause *sc = (SortGroupClause *) lfirst(sl);

             if (sc->tleSortGroupRef == tle->ressortgroupref)
             {
                 SortGroupClause *grpc = copyObject(sc);

                 if (!toplevel)
                 {
                     grpc->nulls_first = false;
                 }
                 *flatresult = lappend(*flatresult, grpc);
                 found = true;
                 break;
             }
         }
    }

    /*
     * If no match in ORDER BY, just add it to the result using default
     * sort/group semantics.
     */
    if (!found)
    {
        *flatresult = add_target_to_group_list(cpstate, tle, *flatresult,
                                               *targetlist, exprLocation(gexpr));
    }

    /* _something_ must have assigned us a sortgroupref by now... */

    return tle->ressortgroupref;
}

/* from PG's transformGroupClause */
static List * transform_group_clause(cypher_parsestate *cpstate,
                                     List *grouplist, List **groupingSets,
                                     List **targetlist, List *sortClause,
                                     ParseExprKind exprKind)
{
    List *result = NIL;
    List *flat_grouplist;
    List *gsets = NIL;
    ListCell *gl;
    bool hasGroupingSets = false;
    Bitmapset *seen_local = NULL;

    /*
     * Recursively flatten implicit RowExprs. (Technically this is only needed
     * for GROUP BY, per the syntax rules for grouping sets, but we do it
     * anyway.)
     */
    flat_grouplist = (List *) flatten_grouping_sets((Node *) grouplist, true,
                                                    &hasGroupingSets);

    foreach(gl, flat_grouplist)
    {
        Node       *gexpr = (Node *) lfirst(gl);

        if (IsA(gexpr, GroupingSet))
        {
            ereport(ERROR, (errcode(ERRCODE_INVALID_PARAMETER_VALUE),
                            errmsg("GroupingSet is not implemented")));
            break;
        }
        else
        {
            Index ref = transform_group_clause_expr(&result, seen_local,
                                                    cpstate, gexpr, targetlist,
                                                    sortClause, exprKind, true);
            if (ref > 0)
            {
                seen_local = bms_add_member(seen_local, ref);
                if (hasGroupingSets)
                {
                    ereport(ERROR, (errcode(ERRCODE_INVALID_PARAMETER_VALUE),
                            errmsg("GroupingSet is not implemented")));
                }
            }
        }
    }

    /* parser should prevent this */
    Assert(gsets == NIL || groupingSets != NULL);

    if (groupingSets)
    {
        *groupingSets = gsets;
    }

    return result;
}

static Query *transform_cypher_return(cypher_parsestate *cpstate,
                                      cypher_clause *clause)
{
    ParseState *pstate = (ParseState *)cpstate;
    cypher_return *self = (cypher_return *)clause->self;
    Query *query;
    List *groupClause = NIL;

    query = makeNode(Query);
    query->commandType = CMD_SELECT;

    if (clause->prev)
    {
        transform_prev_cypher_clause(cpstate, clause->prev, true);
    }

    query->targetList = transform_cypher_item_list(cpstate, self->items,
                                                   &groupClause,
                                                   EXPR_KIND_SELECT_TARGET);

    markTargetListOrigins(pstate, query->targetList);

    // ORDER BY
    query->sortClause = transform_cypher_order_by(cpstate, self->order_by,
                                                  &query->targetList,
                                                  EXPR_KIND_ORDER_BY);

    /* 'auto' GROUP BY (from PG's transformGroupClause) */
    query->groupClause = transform_group_clause(cpstate, groupClause,
                                                &query->groupingSets,
                                                &query->targetList,
                                                query->sortClause,
                                                EXPR_KIND_GROUP_BY);

    // DISTINCT
    if (self->distinct)
    {
        query->distinctClause = transformDistinctClause(
            pstate, &query->targetList, query->sortClause, false);
        query->hasDistinctOn = false;
    }
    else
    {
        query->distinctClause = NIL;
        query->hasDistinctOn = false;
    }

    // SKIP and LIMIT
    query->limitOffset = transform_cypher_limit(cpstate, self->skip,
                                                EXPR_KIND_OFFSET, "SKIP");
    query->limitCount = transform_cypher_limit(cpstate, self->limit,
                                               EXPR_KIND_LIMIT, "LIMIT");

    query->rtable = pstate->p_rtable;
    query->jointree = makeFromExpr(pstate->p_joinlist, NULL);
    query->hasAggs = pstate->p_hasAggs;

    assign_query_collations(pstate, query);

    /* this must be done after collations, for reliable comparison of exprs */
    if (pstate->p_hasAggs ||
        query->groupClause || query->groupingSets || query->havingQual)
    {
        parse_check_aggregates(pstate, query);
    }

    return query;
}

// see transformSortClause()
static List *transform_cypher_order_by(cypher_parsestate *cpstate,
                                       List *sort_items, List **target_list,
                                       ParseExprKind expr_kind)
{
    ParseState *pstate = (ParseState *)cpstate;
    List *sort_list = NIL;
    ListCell *li;

    foreach (li, sort_items)
    {
        SortBy *sort_by = lfirst(li);
        TargetEntry *te;

        te = find_target_list_entry(cpstate, sort_by->node, target_list,
                                    expr_kind);

        sort_list = addTargetToSortList(pstate, te, sort_list, *target_list,
                                        sort_by);
    }

    return sort_list;
}

// see findTargetlistEntrySQL99()
static TargetEntry *find_target_list_entry(cypher_parsestate *cpstate,
                                           Node *node, List **target_list,
                                           ParseExprKind expr_kind)
{
    Node *expr;
    ListCell *lt;
    TargetEntry *te;

    expr = transform_cypher_expr(cpstate, node, expr_kind);

    foreach (lt, *target_list)
    {
        Node *te_expr;

        te = lfirst(lt);
        te_expr = strip_implicit_coercions((Node *)te->expr);

        if (equal(expr, te_expr))
        {
            return te;
        }
    }

    te = transform_cypher_item(cpstate, node, expr, expr_kind, NULL, true);

    *target_list = lappend(*target_list, te);

    return te;
}

// see transformLimitClause()
static Node *transform_cypher_limit(cypher_parsestate *cpstate, Node *node,
                                    ParseExprKind expr_kind,
                                    const char *construct_name)
{
    ParseState *pstate = (ParseState *)cpstate;
    Node *qual;

    if (!node)
    {
        return NULL;
    }

    qual = transform_cypher_expr(cpstate, node, expr_kind);

    qual = coerce_to_specific_type(pstate, qual, INT8OID, construct_name);

    // LIMIT can't refer to any variables of the current query.
    if (contain_vars_of_level(qual, 0))
    {
        ereport(ERROR,
                (errcode(ERRCODE_INVALID_COLUMN_REFERENCE),
                 errmsg("argument of %s must not contain variables",
                        construct_name),
                 parser_errposition(pstate, locate_var_of_level(qual, 0))));
    }

    return qual;
}

static Query *transform_cypher_with(cypher_parsestate *cpstate,
                                    cypher_clause *clause)
{
    cypher_with *self = (cypher_with *)clause->self;
    cypher_return *return_clause;
    cypher_clause *wrapper;

    // TODO: check that all items have an alias for each

    // WITH clause is basically RETURN clause with optional WHERE subclause
    return_clause = make_ag_node(cypher_return);
    return_clause->distinct = self->distinct;
    return_clause->items = self->items;
    return_clause->order_by = self->order_by;
    return_clause->skip = self->skip;
    return_clause->limit = self->limit;

    wrapper = palloc(sizeof(*wrapper));
    wrapper->self = (Node *)return_clause;
    wrapper->prev = clause->prev;

    return transform_cypher_clause_with_where(cpstate, transform_cypher_return,
                                              wrapper);
}

static Query *transform_cypher_clause_with_where(cypher_parsestate *cpstate,
                                                 transform_method transform,
                                                 cypher_clause *clause)
{
    ParseState *pstate = (ParseState *)cpstate;
    Query *query;
    cypher_match *self = (cypher_match *)clause->self;
    Node *where = self->where;

    if (where)
    {
        int rtindex;
        ParseNamespaceItem *pnsi;

        query = makeNode(Query);
        query->commandType = CMD_SELECT;

        pnsi = transform_cypher_clause_as_subquery(cpstate, transform, clause, NULL, true);
        Assert(pnsi != NULL);
        rtindex = list_length(pstate->p_rtable);
        Assert(rtindex == 1); // rte is the only RangeTblEntry in pstate

        query->targetList = expandNSItemAttrs(pstate, pnsi, 0, -1);

        markTargetListOrigins(pstate, query->targetList);

        query->rtable = pstate->p_rtable;
        query->jointree = makeFromExpr(pstate->p_joinlist, NULL);

        assign_query_collations(pstate, query);
    }
    else
    {
        query = transform(cpstate, clause);
    }

    query->hasSubLinks = pstate->p_hasSubLinks;
    query->hasTargetSRFs = pstate->p_hasTargetSRFs;
    query->hasAggs = pstate->p_hasAggs;

    return query;
}

static Query *transform_cypher_match(cypher_parsestate *cpstate,
                                     cypher_clause *clause)
{
    return transform_cypher_clause_with_where(
        cpstate, transform_cypher_match_pattern, clause);
}

/*
 * Transform the clause into a subquery. This subquery will be used
 * in a join so setup the namespace item and the created the rtr
 * for the join to use.
 */
static Node *transform_clause_for_join(cypher_parsestate *cpstate,
                                       cypher_clause *clause,
                                       RangeTblEntry **rte,
                                       ParseNamespaceItem **nsitem,
                                       Alias* alias)
{
    RangeTblRef *rtr;

    *nsitem = transform_cypher_clause_as_subquery(cpstate,
                                               transform_cypher_clause,
                                               clause, alias, false);
    *rte = (*nsitem)->p_rte;

    rtr = makeNode(RangeTblRef);
    rtr->rtindex = (*nsitem)->p_rtindex;

    return (Node *) rtr;
}

/*
 * For cases where we need to join two subqueries together (OPTIONAL MATCH and
 * MERGE) we need to take the columns available in each rte and merge them
 * together. The l_rte has precedence when there is a conflict, because that
 * means that the pattern create in the current clause is referencing a
 * variable declared in a previous clause (the l_rte). The output is the
 * res_colnames and res_colvars that are passed in.
 */
static void get_res_cols(ParseState *pstate, ParseNamespaceItem *l_pnsi,
                         ParseNamespaceItem *r_pnsi, List **res_colnames,
                         List **res_colvars)
{
    List *l_colnames, *l_colvars;
    List *r_colnames, *r_colvars;
    ListCell *r_lname, *r_lvar;
    List *colnames = NIL;
    List *colvars = NIL;

    expandRTE(l_pnsi->p_rte, l_pnsi->p_rtindex, 0, -1, false,
              &l_colnames, &l_colvars);
    expandRTE(r_pnsi->p_rte, r_pnsi->p_rtindex, 0, -1, false,
              &r_colnames, &r_colvars);

    // add in all colnames and colvars from the l_rte.
    *res_colnames = list_concat(*res_colnames, l_colnames);
    *res_colvars = list_concat(*res_colvars, l_colvars);

    // find new columns and if they are a var, pass them in.
    forboth(r_lname, r_colnames, r_lvar, r_colvars)
    {
        char *r_colname = strVal(lfirst(r_lname));
        ListCell *lname;
        ListCell *lvar;
        Var *var = NULL;

        forboth(lname, *res_colnames, lvar, *res_colvars)
        {
            char *colname = strVal(lfirst(lname));

            if (strcmp(r_colname, colname) == 0)
            {
                var = lfirst(lvar);
                break;
            }
        }

        if (var == NULL)
        {
            colnames = lappend(colnames, lfirst(r_lname));
            colvars = lappend(colvars, lfirst(r_lvar));
        }
    }

    *res_colnames = list_concat(*res_colnames, colnames);
    *res_colvars = list_concat(*res_colvars, colvars);
}

/*
 * transform_cypher_optional_match_clause
 *      Transform the previous clauses and OPTIONAL MATCH clauses to be LATERAL LEFT JOIN
 *   transform_cypher_optional_match_clause   to construct a result value.
 */
static RangeTblEntry *transform_cypher_optional_match_clause(cypher_parsestate *cpstate,
                                                             cypher_clause *clause)
{
    cypher_clause *prevclause;
    RangeTblEntry *l_rte, *r_rte;
    ParseNamespaceItem *l_nsitem, *r_nsitem;
    ParseState *pstate = (ParseState *) cpstate;
    JoinExpr* j = makeNode(JoinExpr);
    List *res_colnames = NIL, *res_colvars = NIL;
    Alias *l_alias, *r_alias;
    ParseNamespaceItem *jnsitem;
    int i = 0;

    j->jointype = JOIN_LEFT;

    l_alias = makeAlias(PREV_CYPHER_CLAUSE_ALIAS, NIL);
    r_alias = makeAlias(CYPHER_OPT_RIGHT_ALIAS, NIL);

    j->larg = transform_clause_for_join(cpstate, clause->prev, &l_rte,
                                        &l_nsitem, l_alias);
    pstate->p_namespace = lappend(pstate->p_namespace, l_nsitem);

    /*
     * Remove the previous clause so when the transform_clause_for_join function
     * transforms the OPTIONAL MATCH, the previous clause will not be transformed
     * again.
     */
    prevclause = clause->prev;
    clause->prev = NULL;

    //set the lateral flag to true
    pstate->p_lateral_active = true;

    j->rarg = transform_clause_for_join(cpstate, clause, &r_rte,
                                        &r_nsitem, r_alias);

    // we are done transform the lateral left join
    pstate->p_lateral_active = false;

    /*
     * We are done with the previous clause in the transform phase, but
     * reattach the previous clause for semantics.
     */
    clause->prev = prevclause;

    pstate->p_namespace = NIL;

    // get the colnames and colvars from the rtes
    get_res_cols(pstate, l_nsitem, r_nsitem, &res_colnames, &res_colvars);

	jnsitem = addRangeTableEntryForJoin(pstate,
										res_colnames,
										NULL,
										j->jointype,
										0,
										res_colvars,
										NIL,
										NIL,
										j->alias,
										NULL,
										false);

    j->rtindex = jnsitem->p_rtindex;

    for (i = list_length(pstate->p_joinexprs) + 1; i < j->rtindex; i++)
    {
        pstate->p_joinexprs = lappend(pstate->p_joinexprs, NULL);
    }
    pstate->p_joinexprs = lappend(pstate->p_joinexprs, j);
    Assert(list_length(pstate->p_joinexprs) == j->rtindex);

    pstate->p_joinlist = lappend(pstate->p_joinlist, j);

    /* add jrte to column namespace only */
    addNSItemToQuery(pstate, jnsitem, false, false, true);

    return jnsitem->p_rte;
}

static Query *transform_cypher_match_pattern(cypher_parsestate *cpstate,
                                             cypher_clause *clause)
{
    ParseState *pstate = (ParseState *)cpstate;
    cypher_match *self = (cypher_match *)clause->self;
    Query *query;
    Node *where = self->where;

    query = makeNode(Query);
    query->commandType = CMD_SELECT;

    // If there is no previous clause, transform to a general MATCH clause.
    if (self->optional == true && clause->prev != NULL)
    {
        RangeTblEntry *rte = transform_cypher_optional_match_clause(cpstate, clause);

        query->targetList = make_target_list_from_join(pstate, rte);
        query->rtable = pstate->p_rtable;
        query->jointree = makeFromExpr(pstate->p_joinlist, NULL);
    }
    else
    {
        if (clause->prev)
        {
            RangeTblEntry *rte;
            int rtindex;
            ParseNamespaceItem *pnsi;

            pnsi = transform_prev_cypher_clause(cpstate, clause->prev, true);
            rte = pnsi->p_rte;
            rtindex = list_length(pstate->p_rtable);
            Assert(rtindex == 1); // rte is the first RangeTblEntry in pstate

            /*
             * add all the target entries in rte to the current target list to pass
             * all the variables that are introduced in the previous clause to the
             * next clause
             */
            pnsi = get_namespace_item(pstate, rte);
            query->targetList = expandNSItemAttrs(pstate, pnsi, 0, -1);
        }

        transform_match_pattern(cpstate, query, self->pattern, where);
    }

    markTargetListOrigins(pstate, query->targetList);

    query->hasSubLinks = pstate->p_hasSubLinks;
    query->hasWindowFuncs = pstate->p_hasWindowFuncs;
    query->hasTargetSRFs = pstate->p_hasTargetSRFs;
    query->hasAggs = pstate->p_hasAggs;

    assign_query_collations(pstate, query);

    return query;
}

/*
 * Function to make a target list from an RTE. Taken from AgensGraph and PG
 */
static List *make_target_list_from_join(ParseState *pstate, RangeTblEntry *rte)
{
    List *targetlist = NIL;
    ListCell *lt;
    ListCell *ln;

    AssertArg(rte->rtekind == RTE_JOIN);

    forboth(lt, rte->joinaliasvars, ln, rte->eref->colnames)
    {
        Var *varnode = lfirst(lt);
        char *resname = strVal(lfirst(ln));
        TargetEntry *tmp;

        tmp = makeTargetEntry((Expr *) varnode,
                              (AttrNumber) pstate->p_next_resno++,
                              pstrdup(resname),
                              false);
        targetlist = lappend(targetlist, tmp);
    }

    return targetlist;
}

/*
 * Function to make a target list from an RTE. Borrowed from AgensGraph and PG
 */
static List *makeTargetListFromPNSItem(ParseState *pstate, ParseNamespaceItem *pnsi)
{
    List *targetlist = NIL;
    int rtindex;
    int varattno;
    ListCell *ln;
    ListCell *lt;
    RangeTblEntry *rte;

    Assert(pnsi->p_rte);
    rte = pnsi->p_rte;

    /* right now this is only for subqueries */
    AssertArg(rte->rtekind == RTE_SUBQUERY);

    rtindex = pnsi->p_rtindex;

    varattno = 1;
    ln = list_head(rte->eref->colnames);
    foreach(lt, rte->subquery->targetList)
    {
        TargetEntry *te = lfirst(lt);
        Var *varnode;
        char *resname;
        TargetEntry *tmp;

        if (te->resjunk)
        {
            continue;
        }

        Assert(varattno == te->resno);

        /* no transform here, just use `te->expr` */
        varnode = makeVar(rtindex, varattno, exprType((Node *) te->expr),
                          exprTypmod((Node *) te->expr),
                          exprCollation((Node *) te->expr), 0);

        resname = strVal(lfirst(ln));

        tmp = makeTargetEntry((Expr *)varnode,
                              (AttrNumber)pstate->p_next_resno++, resname,
                              false);
        targetlist = lappend(targetlist, tmp);

        varattno++;
        ln = lnext(rte->eref->colnames, ln);
    }

    return targetlist;
}

/*
 * Transform a cypher sub pattern. This is put here because it is a sub clause.
 * This works in tandem with transform_Sublink in cypher_expr.c
 */
static Query *transform_cypher_sub_pattern(cypher_parsestate *cpstate,
                                           cypher_clause *clause)
{
    cypher_match *match;
    cypher_clause *c;
    Query *qry;
    ParseState *pstate = (ParseState *)cpstate;
    cypher_sub_pattern *subpat = (cypher_sub_pattern*)clause->self;
    ParseNamespaceItem *pnsi;
    cypher_parsestate *child_parse_state = make_cypher_parsestate(cpstate);
    ParseState *p_child_parse_state = (ParseState *) child_parse_state;
    p_child_parse_state->p_expr_kind = pstate->p_expr_kind;


    /* create a cypher match node and assign it the sub pattern */
    match = make_ag_node(cypher_match);
    match->pattern = subpat->pattern;
    match->where = NULL;
    /* wrap it in a clause */
    c = palloc(sizeof(cypher_clause));
    c->self = (Node *)match;
    c->prev = NULL;
    c->next = NULL;

    /* set up a select query and run it as a sub query to the parent match */
    qry = makeNode(Query);
    qry->commandType = CMD_SELECT;

    pnsi = transform_cypher_clause_as_subquery(child_parse_state,
                                              transform_cypher_clause, c,
                                              NULL, true);

    qry->targetList = makeTargetListFromPNSItem(p_child_parse_state, pnsi);

    markTargetListOrigins(p_child_parse_state, qry->targetList);

    qry->rtable = p_child_parse_state->p_rtable;
    qry->jointree = makeFromExpr(p_child_parse_state->p_joinlist, NULL);

    /* the state will be destroyed so copy the data we need */
    qry->hasSubLinks = p_child_parse_state->p_hasSubLinks;
    qry->hasTargetSRFs = p_child_parse_state->p_hasTargetSRFs;
    qry->hasAggs = p_child_parse_state->p_hasAggs;

    if (qry->hasAggs)
    {
        parse_check_aggregates(p_child_parse_state, qry);
    }

    assign_query_collations(p_child_parse_state, qry);

    free_cypher_parsestate(child_parse_state);

    return qry;
}

/*
 * Code borrowed and inspired by PG's transformFromClauseItem. This function
 * will transform the VLE function, depending on type. Currently, only
 * RangeFunctions are supported. But, others may be in the future.
 */
static Node *transform_VLE_Function(cypher_parsestate *cpstate, Node *n,
                                    RangeTblEntry **top_rte, int *top_rti,
                                    List **namespace)
{
    ParseState *pstate = &cpstate->pstate;

    /* we only care about RangeFunctions at this time */
    Assert(IsA(n, RangeFunction));

    if (IsA(n, RangeFunction))
    {
        /* function is like a plain relation */
        RangeTblRef *rtr;
        RangeTblEntry *rte;
        ParseNamespaceItem *nsitem;
        int rtindex;

        nsitem = transform_RangeFunction(cpstate, (RangeFunction *) n);
        rte = nsitem->p_rte;
        /* assume new rte is at end */
        rtindex = list_length(pstate->p_rtable);
        Assert(rte == rt_fetch(rtindex, pstate->p_rtable));
        *top_rte = rte;
        *top_rti = rtindex;
        *namespace = list_make1(nsitem);
        rtr = makeNode(RangeTblRef);
        rtr->rtindex = rtindex;
        return (Node *) rtr;
    }

    /* if it isn't a RangeFunction, return NULL */
    return NULL;
}

/*
 * static function borrowed from PG.
 *
 * setNamespaceLateralState -
 * Convenience subroutine to update LATERAL flags in a namespace list.
 */
static void setNamespaceLateralState(List *namespace, bool lateral_only,
                                     bool lateral_ok)
{
    ListCell *lc;

    foreach(lc, namespace)
    {
        ParseNamespaceItem *nsitem = (ParseNamespaceItem *) lfirst(lc);

        nsitem->p_lateral_only = lateral_only;
        nsitem->p_lateral_ok = lateral_ok;
    }
}

/*
 * Code borrowed and inspired by PG's transformFromClauseItem. Static function
 * to add in the VLE function as a FROM clause entry.
 */
static ParseNamespaceItem *append_VLE_Func_to_FromClause(cypher_parsestate *cpstate,
                                                    Node *n)
{
    ParseState *pstate = &cpstate->pstate;
    RangeTblEntry *rte = NULL;
    List *namespace = NULL;
    int rtindex;

    /*
     * Following PG's FROM clause logic, just in case we need to expand it in
     * the future, we process the items in another function.
     */
    n = transform_VLE_Function(cpstate, n, &rte, &rtindex, &namespace);

    /* this should not happen */
    Assert(n != NULL);

    /* verify there aren't any conflicts */
    checkNameSpaceConflicts(pstate, pstate->p_namespace, namespace);

    /* mark the new namespace items as visible only to LATERAL */
    setNamespaceLateralState(namespace, true, true);

    /* add the entry to the joinlist and namespace */
    pstate->p_joinlist = lappend(pstate->p_joinlist, n);
    pstate->p_namespace = list_concat(pstate->p_namespace, namespace);

    /* make all namespace items unconditionally visible */
    setNamespaceLateralState(pstate->p_namespace, false, true);

    return lfirst(list_head(namespace));
}

/*
 * Code borrowed from PG's transformRangeFunction
 *
 * --- transform a function call appearing in FROM
 */
static ParseNamespaceItem *transform_RangeFunction(cypher_parsestate *cpstate,
                                              RangeFunction *r)
{
    ParseState *pstate = NULL;
    List *funcexprs = NIL;
    List *funcnames = NIL;
    List *coldeflists = NIL;
    bool is_lateral = false;
    ListCell *lc = NULL;
    ParseNamespaceItem *pnsi;

    pstate = &cpstate->pstate;

    Assert(!pstate->p_lateral_active);
    pstate->p_lateral_active = true;

    /* transform the raw expressions */
    foreach(lc, r->functions)
    {
        List *pair = (List*)lfirst(lc);
        Node *fexpr;
        List *coldeflist;
        Node *newfexpr;
        Node *last_srf;

        /* Disassemble the function-call/column-def-list pairs */
        Assert(list_length(pair) == 2);
        fexpr = (Node*) linitial(pair);
        coldeflist = (List*) lsecond(pair);

        /* normal case ... */
        last_srf = pstate->p_last_srf;

        /* transform the function expression */
        newfexpr = transform_cypher_expr(cpstate, fexpr,
                                         EXPR_KIND_FROM_FUNCTION);

        /* nodeFunctionscan.c requires SRFs to be at top level */
        if (pstate->p_last_srf != last_srf &&
            pstate->p_last_srf != newfexpr)
        {
            ereport(ERROR,
                    (errcode(ERRCODE_FEATURE_NOT_SUPPORTED),
                     errmsg("set-returning functions must appear at top level of FROM"),
                     parser_errposition(pstate,
                                        exprLocation(pstate->p_last_srf))));
        }

        funcexprs = lappend(funcexprs, newfexpr);
        funcnames = lappend(funcnames, FigureColname(fexpr));

        if (coldeflist && r->coldeflist)
        {
            ereport(ERROR,
                    (errcode(ERRCODE_SYNTAX_ERROR),
                     errmsg("multiple column definition lists are not allowed for the same function"),
                     parser_errposition(pstate,
                                        exprLocation((Node *) r->coldeflist))));
        }

        coldeflists = lappend(coldeflists, coldeflist);
    }

    pstate->p_lateral_active = false;

    /*
     * We must assign collations now so that the RTE exposes correct collation
     * info for Vars created from it.
     */
    assign_list_collations(pstate, funcexprs);

    /* currently this is not used by the VLE */
    Assert(r->coldeflist == NULL);

    /* mark the RTE as LATERAL */
    is_lateral = r->lateral || contain_vars_of_level((Node *) funcexprs, 0);

    /* build an RTE for the function */
    pnsi = addRangeTableEntryForFunction(pstate, funcnames, funcexprs,
                                        coldeflists, r, is_lateral, true);

    return pnsi;
}

static void transform_match_pattern(cypher_parsestate *cpstate, Query *query,
                                    List *pattern, Node *where)
{
    ParseState *pstate = (ParseState *)cpstate;
    ListCell *lc;
    List *quals = NIL;
    Expr *q = NULL;
    Expr *expr = NULL;

    /*
     * Loop through a comma separated list of paths like (u)-[e]-(v), (w), (x)
     */
    foreach (lc, pattern)
    {
        List *qual = NULL;
        cypher_path *path = NULL;

        /* get the path and transform it */
        path = (cypher_path *) lfirst(lc);

        qual = transform_match_path(cpstate, query, path);

        quals = list_concat(quals, qual);
    }

    if (quals != NIL)
    {
        q = makeBoolExpr(AND_EXPR, quals, -1);
        expr = (Expr *)transformExpr(&cpstate->pstate, (Node *)q,
                                     EXPR_KIND_WHERE);
    }

    if (cpstate->property_constraint_quals != NIL)
    {
        Expr *prop_qual = makeBoolExpr(AND_EXPR,
                                       cpstate->property_constraint_quals, -1);

        if (expr == NULL)
        {
            expr = prop_qual;
        }
        else
        {
            expr = makeBoolExpr(AND_EXPR, list_make2(expr, prop_qual), -1);
        }
    }

    // transform the where clause quals and add to the quals,
    if (where != NULL)
    {
        Expr *where_qual;

        where_qual = (Expr *)transform_cypher_expr(cpstate, where,
                                                   EXPR_KIND_WHERE);
        if (expr == NULL)
        {
            expr = where_qual;
        }
        else
        {
            /*
             * coerce the WHERE clause to a boolean before AND with the property
             * contraints, otherwise there could be evaluation issues.
             */
            where_qual = (Expr *)coerce_to_boolean(pstate, (Node *)where_qual,
                                                   "WHERE");

            expr = makeBoolExpr(AND_EXPR, list_make2(expr, where_qual), -1);
        }
    }

    /*
     * Coerce to WHERE clause to a bool, denoting whether the constructed
     * clause is true or false.
     */
    if (expr != NULL)
    {
        expr = (Expr *)coerce_to_boolean(pstate, (Node *)expr, "WHERE");
    }

    query->rtable = cpstate->pstate.p_rtable;
    query->jointree = makeFromExpr(cpstate->pstate.p_joinlist, (Node *)expr);
}

/*
 * Creates a FuncCall node that will prevent an edge from being joined
 * to twice.
 */
static FuncCall *prevent_duplicate_edges(cypher_parsestate *cpstate,
                                         List *entities)
{
    List *edges = NIL;
    ListCell *lc;
    List *qualified_function_name;
    Value *catalog, *edge_fn;

    catalog = makeString(CATALOG_SCHEMA);
    edge_fn = makeString("_ag_enforce_edge_uniqueness");

    qualified_function_name = list_make2(catalog, edge_fn);

    // iterate through each entity, collecting the access node for each edge
    foreach (lc, entities)
    {
        transform_entity *entity = lfirst(lc);
        Node *edge;

        if (entity->type == ENT_EDGE)
        {
            edge = make_qual(cpstate, entity, AG_EDGE_COLNAME_ID);

            edges = lappend(edges, edge);
        }
        else if (entity->type == ENT_VLE_EDGE)
        {
            edges = lappend(edges, entity->expr);
        }
    }

    return makeFuncCall(qualified_function_name, edges, COERCE_SQL_SYNTAX, -1);
}

/*
 * For any given edge, the previous entity is joined with the edge
 * via the prev_qual node, and the next entity is join with the
 * next_qual node. If there is a filter on the previous vertex label,
 * create a filter, same with the next node.
 */
static List *make_directed_edge_join_conditions(
    cypher_parsestate *cpstate, transform_entity *prev_entity,
    transform_entity *next_entity, Node *prev_qual, Node *next_qual,
    char *prev_node_filter, char *next_node_filter)
{
    List *quals = NIL;

    if (prev_entity->in_join_tree)
    {
        quals = list_concat(quals, join_to_entity(cpstate, prev_entity,
                                                  prev_qual, JOIN_SIDE_LEFT));
    }

    if (next_entity->in_join_tree && next_entity->type != ENT_VLE_EDGE)
    {
        quals = list_concat(quals, join_to_entity(cpstate, next_entity,
                                                  next_qual, JOIN_SIDE_RIGHT));
    }

    if (prev_node_filter != NULL && !IS_DEFAULT_LABEL_VERTEX(prev_node_filter))
    {
        A_Expr *qual;
        qual = filter_vertices_on_label_id(cpstate, prev_qual,
                                           prev_node_filter);

        quals = lappend(quals, qual);
    }

    if (next_node_filter != NULL && !IS_DEFAULT_LABEL_VERTEX(next_node_filter))
    {
        A_Expr *qual;
        qual = filter_vertices_on_label_id(cpstate, next_qual,
                                           next_node_filter);

        quals = lappend(quals, qual);
    }

    return quals;
}

/*
 * The joins are driven by edges. Under specific conditions, it becomes
 * necessary to have knowledge about the previous edge and vertex and
 * the next vertex and edge.
 *
 * [prev_edge]-(prev_node)-[edge]-(next_node)-[next_edge]
 *
 * prev_edge and next_edge are allowed to be null.
 * prev_node and next_node are not allowed to be null.
 */
static List *make_join_condition_for_edge(cypher_parsestate *cpstate,
                                          transform_entity *prev_edge,
                                          transform_entity *prev_node,
                                          transform_entity *entity,
                                          transform_entity *next_node,
                                          transform_entity *next_edge)
{
    char *next_label_name_to_filter = NULL;
    char *prev_label_name_to_filter = NULL;
    transform_entity *next_entity;
    transform_entity *prev_entity;

    /*
     * When this edge is a vle edge, pass the prev and next
     * node to the match_vle_terminal_edge function to process
     * which rows match.
     */
    if (entity->type == ENT_VLE_EDGE) {
        Node *left_id = NULL;
        Node *right_id = NULL;
        Value *catalog = makeString(CATALOG_SCHEMA);
        Value *func_name;
        List *qualified_func_name;
        List *args = NIL;
        List *quals = NIL;

        /*
         * If the next node is not in the join tree, we don't need to make any
         * quals.
         */
        if (!next_node->in_join_tree)
            return NIL;

<<<<<<< HEAD
        if (prev_node->in_join_tree) {
            Node *op = makeSimpleA_Expr(AEXPR_OP, "!!!=", (Node *)make_qual(cpstate, prev_node, "id"), entity->expr, -1);
	    quals = lappend(quals, op);

	    op = makeSimpleA_Expr(AEXPR_OP, "!!!!=", (Node *)make_qual(cpstate, next_node, "id"), entity->expr, -1);
=======
        /*
         * If the previous node and the next node are in the join tree, we need
         * to create the age_match_vle_terminal_edge to compare the vle returned
         * results against the two nodes.
         */
        if (prev_node->in_join_tree) {
            func_name = makeString("age_match_vle_terminal_edge");
            qualified_func_name = list_make2(catalog, func_name);

            /*
             * Get the vertex's id and pass to the function. Pass in NULL * otherwise.
             */
            left_id = (Node *)make_qual(cpstate, prev_node, "id");
            right_id = (Node *)make_qual(cpstate, next_node, "id");

            // create the argument list
            args = list_make3(left_id, right_id, entity->expr);
>>>>>>> a6e89135

            quals = lappend(quals, op);
	}

        /*
         * When the previous node is not in the join tree, but there is a vle
         * edge before that join, then we need to compare this vle's start node
         * against the previous vle's end node. No need to check the next edge,
         * because that would be redundent.
         */
        if (!prev_node->in_join_tree && prev_edge != NULL && prev_edge->type == ENT_VLE_EDGE) {
            ParseState *pstate = (ParseState *)cpstate;
            Node *last_srf = pstate->p_last_srf;
            Node *op = make_op(pstate, makeString("!!="), prev_edge->expr, entity->expr, last_srf, -1);
            quals = lappend(quals, op);
        }

        return quals;
    }

    /*
     *  If the previous node is not in the join tree, set the previous
     *  label filter.
     */
    if (!prev_node->in_join_tree)
        prev_label_name_to_filter = prev_node->entity.node->label;

    /*
     * If the next node is not in the join tree and there is not
     * another edge, set the label filter. When there is another
     * edge, we don't need to set it, because that edge will set the
     * filter for that node.
     */
    if (!next_node->in_join_tree && next_edge == NULL)
        next_label_name_to_filter = next_node->entity.node->label;

    /*
     * When the previous node is not in the join tree, and there
     * is a previous edge, set the previous entity to that edge.
     * Otherwise, use the previous node/
     */
    if (!prev_node->in_join_tree && prev_edge != NULL)
        prev_entity = prev_edge;
    else
        prev_entity = prev_node;

    /*
     * When the next node is not in the join tree, and there
     * is a next edge, set the next entity to that edge.
     * Otherwise, use the next node.
     */
    if (!next_node->in_join_tree && next_edge != NULL)
    {
        next_entity = next_edge;
    }
    else
    {
        next_entity = next_node;
    }

    switch (entity->entity.rel->dir)
    {
        case CYPHER_REL_DIR_RIGHT:
        {
            Node *prev_qual = make_qual(cpstate, entity, AG_EDGE_COLNAME_START_ID);
            Node *next_qual = make_qual(cpstate, entity, AG_EDGE_COLNAME_END_ID);

            return make_directed_edge_join_conditions(cpstate, prev_entity,
                                                      next_node, prev_qual,
                                                      next_qual,
                                                      prev_label_name_to_filter,
                                                      next_label_name_to_filter);
        }
        case CYPHER_REL_DIR_LEFT:
        {
            Node *prev_qual = make_qual(cpstate, entity,
                                        AG_EDGE_COLNAME_END_ID);
            Node *next_qual = make_qual(cpstate, entity,
                                        AG_EDGE_COLNAME_START_ID);

            return make_directed_edge_join_conditions(cpstate, prev_entity,
                                                      next_node, prev_qual,
                                                      next_qual,
                                                      prev_label_name_to_filter,
                                                      next_label_name_to_filter);
        }
        case CYPHER_REL_DIR_NONE:
        {
            /*
             * For undirected relationships, we can use the left directed
             * relationship OR'd by the right directed relationship.
             */
            Node *start_id_expr = make_qual(cpstate, entity,
                                            AG_EDGE_COLNAME_START_ID);
            Node *end_id_expr = make_qual(cpstate, entity,
                                          AG_EDGE_COLNAME_END_ID);
            List *first_join_quals = NIL, *second_join_quals = NIL;
            Expr *first_qual, *second_qual;
            Expr *or_qual;

            first_join_quals = make_directed_edge_join_conditions(cpstate,
                                                                  prev_entity,
                                                                  next_entity,
                                                                  start_id_expr,
                                                                  end_id_expr,
                                                                  prev_label_name_to_filter,
                                                                  next_label_name_to_filter);

            second_join_quals = make_directed_edge_join_conditions(cpstate,
                                                                   prev_entity,
                                                                   next_entity,
                                                                   end_id_expr,
                                                                   start_id_expr,
                                                                   prev_label_name_to_filter,
                                                                   next_label_name_to_filter);

            first_qual = makeBoolExpr(AND_EXPR, first_join_quals, -1);
            second_qual = makeBoolExpr(AND_EXPR, second_join_quals, -1);

            or_qual = makeBoolExpr(OR_EXPR, list_make2(first_qual, second_qual), -1);

            return list_make1(or_qual);
        }
        default:
            return NULL;
    }
}

/*
 * For the given entity, join it to the current edge, via the passed qual node. The side denotes if the entity is on the right
 * or left of the current edge. Which we will need to know if the passed entity is a directed edge.
 */
static List *join_to_entity(cypher_parsestate *cpstate, transform_entity *entity, Node *qual, enum transform_entity_join_side side) {
    ParseState *pstate = (ParseState *)cpstate;
    A_Expr *expr;
    List *quals = NIL;

    if (entity->type == ENT_VERTEX) {
        Node *id_qual = make_qual(cpstate, entity, AG_EDGE_COLNAME_ID);

        expr = makeSimpleA_Expr(AEXPR_OP, "=", qual, (Node *)id_qual, -1);

        quals = lappend(quals, expr);
    } else if (entity->type == ENT_EDGE) {
        List *edge_quals = make_edge_quals(cpstate, entity, side);

        if (list_length(edge_quals) > 1)
            expr = makeSimpleA_Expr(AEXPR_IN, "=", qual, (Node *)edge_quals, -1);
        else
            expr = makeSimpleA_Expr(AEXPR_OP, "=", qual, linitial(edge_quals), -1);

        quals = lappend(quals, expr);
    } else if (entity->type == ENT_VLE_EDGE) {
       quals = lappend(quals, makeSimpleA_Expr(AEXPR_OP, "!@=", entity->expr, qual, -1));
    } else {
        ereport(ERROR,
                (errcode(ERRCODE_FEATURE_NOT_SUPPORTED),
                 errmsg("unknown entity type to join to")));
    }

    return quals;
}

// makes the quals neccessary when an edge is joining to another edge.
static List *make_edge_quals(cypher_parsestate *cpstate,
                             transform_entity *edge,
                             enum transform_entity_join_side side)
{
    ParseState *pstate = (ParseState *)cpstate;
    char *left_dir;
    char *right_dir;

    Assert(edge->type == ENT_EDGE);

    /*
     * When the rel is on the left side in a pattern, then a left directed path
     * is concerned with the start id and a right directed path is concerned
     * with the end id. When the rel is on the right side of a pattern, the
     * above statement is inverted.
     */
    switch (side)
    {
        case JOIN_SIDE_LEFT:
        {
            left_dir = AG_EDGE_COLNAME_START_ID;
            right_dir = AG_EDGE_COLNAME_END_ID;
            break;
        }
        case JOIN_SIDE_RIGHT:
        {
            left_dir = AG_EDGE_COLNAME_END_ID;
            right_dir = AG_EDGE_COLNAME_START_ID;
            break;
        }
        default:
            ereport(ERROR, (errcode(ERRCODE_FEATURE_NOT_SUPPORTED),
                     errmsg("unknown join type found"), parser_errposition(pstate, edge->entity.rel->location)));
    }

    switch (edge->entity.rel->dir)
    {
        case CYPHER_REL_DIR_LEFT:
            return list_make1(make_qual(cpstate, edge, left_dir));
        case CYPHER_REL_DIR_RIGHT:
            return list_make1(make_qual(cpstate, edge, right_dir));
        case CYPHER_REL_DIR_NONE:
            return list_make2(make_qual(cpstate, edge, left_dir), make_qual(cpstate, edge, right_dir));
        default:
            ereport(ERROR, (errcode(ERRCODE_FEATURE_NOT_SUPPORTED), errmsg("Unknown relationship direction")));
    }
    return NIL;
}

/*
 * Creates a node that will create a filter on the passed field node
 * that removes all labels that do not have the same label_id
 */
static A_Expr *filter_vertices_on_label_id(cypher_parsestate *cpstate,
                                           Node *id_field, char *label)
{
    label_cache_data *lcd = search_label_name_graph_cache(label,
                                                          cpstate->graph_oid);
    A_Const *n;
    FuncCall *fc;
    Value *catalog, *extract_label_id;
    int32 label_id = lcd->id;

    n = makeNode(A_Const);
    n->val.type = T_Integer;
    n->val.val.ival = label_id;
    n->location = -1;

    catalog = makeString(CATALOG_SCHEMA);
    extract_label_id = makeString("_extract_label_id");

    fc = makeFuncCall(list_make2(catalog, extract_label_id),
                      list_make1(id_field), COERCE_EXPLICIT_CALL, -1);

    return makeSimpleA_Expr(AEXPR_OP, "=", (Node *)fc, (Node *)n, -1);
}

/*
 * Creates the Contains operator to process property contraints for a vertex/
 * edge in a MATCH clause. creates the agtype @> with the enitity's properties
 * on the right and the contraints in the MATCH clause on the left.
 */
static Node *create_property_constraints(cypher_parsestate *cpstate,
                                         transform_entity *entity,
                                         Node *property_constraints)
{
    ParseState *pstate = (ParseState *)cpstate;
    char *entity_name;
    ColumnRef *cr;
    Node *prop_expr, *const_expr;
    Node *last_srf = pstate->p_last_srf;
    ParseNamespaceItem *pnsi;

    cr = makeNode(ColumnRef);

    entity_name = get_entity_name(entity);

    cr->fields = list_make2(makeString(entity_name), makeString("properties"));

    // use Postgres to get the properties' transform node
    if ((pnsi = find_pnsi(cpstate, entity_name)))
    {
        prop_expr = scanNSItemForColumn(pstate, pnsi, 0, AG_VERTEX_COLNAME_PROPERTIES, -1);
    }
    else
    {
        prop_expr = transformExpr(pstate, (Node *)cr, EXPR_KIND_WHERE);
    }

    // use cypher to get the constraints' transform node
    const_expr = transform_cypher_expr(cpstate, property_constraints,
                                       EXPR_KIND_WHERE);

    return (Node *)make_op(pstate, list_make1(makeString("@>")), prop_expr,
                           const_expr, last_srf, -1);
}


/*
 * For the given path, transform each entity within the path, create
 * the path variable if needed, and construct the quals to enforce the
 * correct join tree, and enforce edge uniqueness.
 */
static List *transform_match_path(cypher_parsestate *cpstate, Query *query,
                                  cypher_path *path)
{
    List *qual = NIL;
    List *entities = NIL;
    FuncCall *duplicate_edge_qual;
    List *join_quals;

    // transform the entities in the path
    entities = transform_match_entities(cpstate, query, path);

    // create the path variable, if needed.
    if (path->var_name != NULL)
    {
        TargetEntry *path_te;

        path_te = transform_match_create_path_variable(cpstate, path,
                                                       entities);
        query->targetList = lappend(query->targetList, path_te);
    }

    // construct the quals for the join tree
    join_quals = make_path_join_quals(cpstate, entities);
    qual = list_concat(qual, join_quals);

    // construct the qual to prevent duplicate edges
    if (list_length(entities) > 3)
    {
        duplicate_edge_qual = prevent_duplicate_edges(cpstate, entities);
        qual = lappend(qual, duplicate_edge_qual);
    }

    return qual;
}

static transform_entity *transform_VLE_edge_entity(cypher_parsestate *cpstate, cypher_relationship *rel, Query *query) {
    ParseState *pstate = (ParseState *)cpstate;
    TargetEntry *te = NULL;
    RangeFunction *rf = NULL;
    FuncCall *func = NULL;
    Alias *alias = NULL;
    Node *var = NULL;
    transform_entity *vle_entity = NULL;
    ParseNamespaceItem *pnsi;

    /* it better be a function call node */
    Assert(IsA(rel->varlen, FuncCall));

    /* get the function */
    func = (FuncCall*)rel->varlen;

    /* only our functions are supported here */
    if (list_length(func->funcname) != 1)
        ereport(ERROR,
                (errcode(ERRCODE_FEATURE_NOT_SUPPORTED),
                 errmsg("only AGE functions are supported here")));

    /* make a RangeFunction node */
    rf = makeNode(RangeFunction);
    rf->lateral = false;
    rf->ordinality = false;
    rf->is_rowsfrom = false;
    rf->functions = list_make1(list_make2(rel->varlen, NIL));

    /*
     * Build an alias for the RangeFunction. This is needed so we
     * can chain VLEs together
     */
    alias = makeNode(Alias);
    alias->aliasname = get_next_default_alias(cpstate);
    alias->colnames = NIL;
    rf->alias = alias;

    /*
     * Add the RangeFunction to the FROM clause
     */
    pnsi = append_VLE_Func_to_FromClause(cpstate, (Node*)rf);

    /* Get the var node for the VLE functions column name. */
    var = scanNSItemForColumn(pstate, pnsi, 0, "edges", -1);

    if (rel->name) {
        FuncExpr *fexpr;
        List *args = list_make1(var);
        Oid func_oid = InvalidOid;

        func_oid = get_ag_func_oid("age_materialize_vle_edges", 1, AGTYPEOID);

        fexpr = makeFuncExpr(func_oid, AGTYPEOID, args, InvalidOid, InvalidOid, COERCE_EXPLICIT_CALL);

        te = makeTargetEntry((Expr*)fexpr, pstate->p_next_resno++, rel->name, false);
        query->targetList = lappend(query->targetList, te);
    }

    /* Make a transform entity for the vle. */
    vle_entity = make_transform_entity(cpstate, ENT_VLE_EDGE, (Node *)rel, (Expr *)var);

    /* return the vle entity */
    return vle_entity;
}

/* helper function to check for specific VLE cases */
static bool is_vle_case(cypher_path *path)
{
    cypher_relationship *cr = NULL;

    if (path->var_name == NULL)
        return false;

    if (list_length(path->path) != 3)
        return false;

    cr = (cypher_relationship*)lfirst(lnext(path->path, list_head(path->path)));

    if (cr->varlen != NULL)
        return true;

    return false;
}

/*
 * Iterate through the path and construct all edges and necessary vertices
 */
static List *transform_match_entities(cypher_parsestate *cpstate, Query *query,
                                      cypher_path *path)
{
    ParseState *pstate = (ParseState *)cpstate;
    ListCell *lc = NULL;
    List *entities = NIL;
    int i = 0;
    bool node_declared_in_prev_clause = false;
    transform_entity *prev_entity = NULL;
    bool special_VLE_case = false;

    special_VLE_case = is_vle_case(path);

    /*
     * Iterate through every node in the path, construct the expr node
     * that is needed for the remaining steps
     */

    foreach (lc, path->path)
    {
        Expr *expr = NULL;
        transform_entity *entity = NULL;


        /* even increments of i are vertices */
        if (i % 2 == 0)
        {
            cypher_node *node = NULL;
            bool output_node = false;

            node = lfirst(lc);

            /*
             * The vle needs to know if the start vertex was
             * created in a previous clause. Check to see if it
             * was so the edge logic can handle changing its argument
             * if necessary.
             */
            if (node->name != NULL)
            {
                /*
                 * Checks the previous clauses to see if the variable already
                 * exists.
                 */
                Node *expr = colNameToVar(pstate, node->name, false,
                                          node->location);
                if (expr != NULL)
                {
                    node_declared_in_prev_clause = true;
                }
            }

            /* should we make the node available */
            output_node = (special_VLE_case && !node->name && !node->props) ?
                          false :
                          INCLUDE_NODE_IN_JOIN_TREE(path, node);

            /* transform vertex */
            expr = transform_cypher_node(cpstate, node, &query->targetList,
                                         output_node);

            entity = make_transform_entity(cpstate, ENT_VERTEX, (Node *)node,
                                           expr);

            /* transform properties if they exist */
            if (node->props)
            {
                Node *n = NULL;

                n = create_property_constraints(cpstate, entity, node->props);

                cpstate->property_constraint_quals =
                    lappend(cpstate->property_constraint_quals, n);
            }

            cpstate->entities = lappend(cpstate->entities, entity);
            entities = lappend(entities, entity);

            prev_entity = entity;
        }
        /* odd increments of i are edges */
        else
        {
            cypher_relationship *rel = NULL;

            rel = lfirst(lc);

            /*
             * There are 2 edge cases - 1) a regular edge and 2) a VLE edge.
             * A VLE edge is not added like a regular edge - it is a function.
             */

            /* if it is a regular edge */
            if (rel->varlen == NULL)
            {
                /*
                 * In the case where the MATCH is one edge and two vertices, the
                 * edge is bidirectional, and neither vertex is included in the
                 * join tree, we need to force one of the vertices into the join
                 * tree to ensure the output is generated correctly.
                 */
                if (list_length(path->path) == 3 &&
                        rel->dir == CYPHER_REL_DIR_NONE &&
                        !prev_entity->in_join_tree)
                {
                    cypher_node *node = (cypher_node *)lfirst(lnext(path->path, lc));

                    if (!INCLUDE_NODE_IN_JOIN_TREE(path, node))
                    {
                        /*
                         * Assigning a variable name here will ensure that when
                         * the next vertex is processed, the vertex will be
                         * included in the join tree.
                         */
                        node->name = get_next_default_alias(cpstate);
                    }
                }

                expr = transform_cypher_edge(cpstate, rel, &query->targetList);

                entity = make_transform_entity(cpstate, ENT_EDGE, (Node *)rel,
                                               expr);

                cpstate->entities = lappend(cpstate->entities, entity);

                if (rel->props)
                {
                    Node *n = create_property_constraints(cpstate, entity,
                                                          rel->props);
                    cpstate->property_constraint_quals =
                        lappend(cpstate->property_constraint_quals, n);
                }

                entities = lappend(entities, entity);

                prev_entity = entity;
            }
            /* if we have a VLE edge */
            else
            {
                transform_entity *vle_entity = NULL;

                /*
                 * Check to see if the previous node was originally created
                 * in a predecessing clause. If it was, then remove the id field
                 * from the column ref. Just reference the agtype vertex
                 * variable that the prev clause created and the vle will handle
                 * extracting the id.
                 */
                if (node_declared_in_prev_clause)
                {
                    FuncCall *func = (FuncCall*)rel->varlen;

                    ColumnRef *cr = linitial(func->args);

                    Assert(IsA(cr, ColumnRef));
                    Assert(list_length(cr->fields) == 2);

                    cr->fields = list_make1(linitial(cr->fields));
                }

                /* make a transform entity for the vle */
                vle_entity = transform_VLE_edge_entity(cpstate, rel, query);

                /* add the entity in */
                cpstate->entities = lappend(cpstate->entities, vle_entity);
                entities = lappend(entities, vle_entity);

                prev_entity = entity;
            }

            node_declared_in_prev_clause = false;
        }

        i++;
    }
    return entities;
}

/*
 * Iterate through the list of entities setup the join conditions. Joins
 * are driven through edges. To correctly setup the joins, we must
 * aquire information about the previous edge and vertex, and the next
 * edge and vertex.
 */
static List *make_path_join_quals(cypher_parsestate *cpstate, List *entities)
{
    transform_entity *prev_node = NULL, *prev_edge = NULL, *edge = NULL,
                     *next_node = NULL, *next_edge = NULL;
    ListCell *lc;
    List *quals = NIL;
    List *join_quals;

    // for vertex only queries, there is no work to do
    if (list_length(entities) < 3)
    {
        return NIL;
    }

    lc = list_head(entities);
    for (;;)
    {
        /*
         * Initial setup, set the initial vertex as the previous vertex
         * and get the first edge
         */
        if (prev_node == NULL)
        {
            prev_node = lfirst(lc);
            lc = lnext(entities, lc);
            edge = lfirst(lc);
        }

        // Retrieve the next node and edge in the pattern.
        if (lnext(entities, lc) != NULL)
        {
            lc = lnext(entities, lc);
            next_node = lfirst(lc);

            if (lnext(entities, lc) != NULL)
            {
                lc = lnext(entities, lc);
                next_edge = lfirst(lc);
            }
        }

        // create the join quals for the node
        join_quals = make_join_condition_for_edge(cpstate, prev_edge, prev_node,
                                                  edge, next_node, next_edge);

        quals = list_concat(quals, join_quals);

        /* Set the edge as the previous edge and the next edge as
         * the current edge. If there is not a new edge, exit the
         * for loop.
         */
        prev_edge = edge;
        prev_node = next_node;
        edge = next_edge;
        next_node = NULL;
        next_edge = NULL;

        if (edge == NULL)
        {
            return quals;
        }
    }
}

/*
 * Create the path variable. Takes the list of entities, extracts the variable
 * and passes as the argument list for the _agtype_build_path function.
 */
static TargetEntry *
transform_match_create_path_variable(cypher_parsestate *cpstate,
                                     cypher_path *path, List *entities)
{
    ParseState *pstate = (ParseState *)cpstate;
    Oid build_path_oid;
    FuncExpr *fexpr;
    int resno;
    List *entity_exprs = NIL;
    ListCell *lc;

    if (list_length(entities) < 1)
    {
        ereport(ERROR,
                (errcode(ERRCODE_FEATURE_NOT_SUPPORTED),
                 errmsg("paths require at least 1 vertex"),
                 parser_errposition(pstate, path->location)));
    }

    // extract the expr for each entity
    foreach (lc, entities)
    {
        transform_entity *entity = lfirst(lc);

        if (entity->expr != NULL)
        {
            entity_exprs = lappend(entity_exprs, entity->expr);
        }
    }

    // get the oid for the path creation function
    build_path_oid = get_ag_func_oid("_agtype_build_path", 1, ANYOID);

    // build the expr node for the function
    fexpr = makeFuncExpr(build_path_oid, AGTYPEOID, entity_exprs, InvalidOid,
                         InvalidOid, COERCE_EXPLICIT_CALL);

    resno = cpstate->pstate.p_next_resno++;

    // create the target entry
    return makeTargetEntry((Expr *)fexpr, resno, path->var_name, false);
}

/*
 * Maps a column name to the a function access name. In others word when
 * passed the name for the vertex's id column name, return the function name
 * for the vertex's agtype id element, etc.
 */
static char *get_accessor_function_name(enum transform_entity_type type,
                                        char *name)
{
    if (type == ENT_VERTEX)
    {
        // id
        if (!strcmp(AG_VERTEX_COLNAME_ID, name))
        {
            return AG_VERTEX_ACCESS_FUNCTION_ID;
        }
        // props
        else if (!strcmp(AG_VERTEX_COLNAME_PROPERTIES, name))
        {
            return AG_VERTEX_ACCESS_FUNCTION_PROPERTIES;
        }
    }
    if (type == ENT_EDGE)
    {
        // id
        if (!strcmp(AG_EDGE_COLNAME_ID, name))
        {
            return AG_EDGE_ACCESS_FUNCTION_ID;
        }
        // start id
        else if (!strcmp(AG_EDGE_COLNAME_START_ID, name))
        {
            return AG_EDGE_ACCESS_FUNCTION_START_ID;
        }
        // end id
        else if (!strcmp(AG_EDGE_COLNAME_END_ID, name))
        {
            return AG_EDGE_ACCESS_FUNCTION_END_ID;
        }
        // props
        else if (!strcmp(AG_VERTEX_COLNAME_PROPERTIES, name))
        {
            return AG_VERTEX_ACCESS_FUNCTION_PROPERTIES;
        }
    }

    ereport(ERROR,
            (errcode(ERRCODE_INVALID_COLUMN_REFERENCE),
             errmsg("column %s does not have an accessor function", name)));

    // keeps compiler silent
    return NULL;
}

/*
 * For the given entity and column name, construct an expression that will
 * access the column or get the access function if the entity is a variable.
 */
static Node *make_qual(cypher_parsestate *cpstate,
                       transform_entity *entity, char *col_name)
{
    List *qualified_name, *args;
    Node *node;

    if (IsA(entity->expr, Var))
    {
        char *function_name;

        function_name = get_accessor_function_name(entity->type, col_name);

        qualified_name = list_make2(makeString(CATALOG_SCHEMA),
                                    makeString(function_name));


        args = list_make1(entity->expr);
        node = (Node *)makeFuncCall(qualified_name, args, COERCE_EXPLICIT_CALL, -1);
    }
    else
    {
        char *entity_name;
        ColumnRef *cr = makeNode(ColumnRef);

        // cast graphid to agtype
        qualified_name = list_make2(makeString(CATALOG_SCHEMA),
                                    makeString("graphid_to_agtype"));

        if (entity->type == ENT_EDGE)
        {
            entity_name = entity->entity.node->name;
        }
        else if (entity->type == ENT_VERTEX)
        {
            entity_name = entity->entity.rel->name;
        }
        else
        {
            ereport(ERROR, (errcode(ERRCODE_FEATURE_NOT_SUPPORTED),
                            errmsg("unknown entity type")));
        }

        cr->fields = list_make2(makeString(entity_name), makeString(col_name));

        node = (Node *)cr;
    }

    return node;
}

static Expr *transform_cypher_edge(cypher_parsestate *cpstate,
                                   cypher_relationship *rel,
                                   List **target_list)
{
    ParseState *pstate = (ParseState *)cpstate;
    char *schema_name;
    char *rel_name;
    RangeVar *label_range_var;
    Alias *alias;
    int resno;
    TargetEntry *te;
    Expr *expr;
    ParseNamespaceItem *pnsi;

    if (!rel->label)
    {
        rel->label = AG_DEFAULT_LABEL_EDGE;
    }
    else
    {
        /*
         *  XXX: Need to determine proper rules, for when label does not exist
         *  or is for an edge. Maybe labels and edges should share names, like
         *  in openCypher. But these are stand in errors, to prevent
         *  segmentation faults, and other errors.
         */
        label_cache_data *lcd =
            search_label_name_graph_cache(rel->label, cpstate->graph_oid);

        if (lcd == NULL)
        {
            ereport(ERROR, (errcode(ERRCODE_FEATURE_NOT_SUPPORTED),
                            errmsg("label %s does not exists", rel->label),
                            parser_errposition(pstate, rel->location)));
        }

        if (lcd->kind != LABEL_KIND_EDGE)
        {
            ereport(ERROR,
                    (errcode(ERRCODE_FEATURE_NOT_SUPPORTED),
                     errmsg("label %s is for vertices, not edges", rel->label),
                     parser_errposition(pstate, rel->location)));
        }
    }

    if (rel->name != NULL)
    {
        TargetEntry *te;
        Node *expr;

        /*
         * If we are in a WHERE clause transform, we don't want to create new
         * variables, we want to use the existing ones. So, error if otherwise.
         */
        if (pstate->p_expr_kind == EXPR_KIND_WHERE)
        {
            cypher_parsestate *parent_cpstate =
               (cypher_parsestate *)pstate->parentParseState->parentParseState;
            /*
             *  If expr_kind is WHERE, the expressions are in the parent's
             *  parent's parsestate, due to the way we transform sublinks.
             */
            transform_entity *entity = find_variable(parent_cpstate, rel->name);

            if (entity != NULL)
            {
                return entity->expr;
            }
            else
            {
                ereport(ERROR,
                        (errcode(ERRCODE_FEATURE_NOT_SUPPORTED),
                         errmsg("variable `%s` does not exist", rel->name),
                         parser_errposition(pstate, rel->location)));
            }
        }

        te = findTarget(*target_list, rel->name);
        /* also search for a variable from a previous transform */
        expr = colNameToVar(pstate, rel->name, false, rel->location);

        if (expr != NULL)
        {
            return (Expr*)expr;
        }

        if (te != NULL)
        {
            transform_entity *entity = find_variable(cpstate, rel->name);

            /*
             * TODO: openCypher allows a variable to be used before it
             * is properly declared. This logic is not satifactory
             * for that and must be better developed.
             */
            if (entity != NULL &&
                (entity->type != ENT_EDGE ||
                 !IS_DEFAULT_LABEL_EDGE(rel->label) ||
                 rel->props))
            {
                ereport(ERROR,
                        (errcode(ERRCODE_FEATURE_NOT_SUPPORTED),
                         errmsg("variable %s already exists", rel->name),
                         parser_errposition(pstate, rel->location)));
            }
            return te->expr;
        }
    }

    if (!rel->name)
    {
        rel->name = get_next_default_alias(cpstate);
    }

    schema_name = get_graph_namespace_name(cpstate->graph_name);
    rel_name = get_label_relation_name(rel->label, cpstate->graph_oid);
    label_range_var = makeRangeVar(schema_name, rel_name, -1);
    alias = makeAlias(rel->name, NIL);

    pnsi = addRangeTableEntry(pstate, label_range_var, alias,
                             label_range_var->inh, true);
    Assert(pnsi != NULL);

    /*
     * relation is visible (r.a in expression works) but attributes in the
     * relation are not visible (a in expression doesn't work)
     */
    addNSItemToQuery(pstate, pnsi, true, true, false);

    resno = pstate->p_next_resno++;

    expr = (Expr *)make_edge_expr(cpstate, pnsi, rel->label);

    if (rel->name)
    {
        te = makeTargetEntry(expr, resno, rel->name, false);
        *target_list = lappend(*target_list, te);
    }

    return expr;
}

static Expr *transform_cypher_node(cypher_parsestate *cpstate,
                                   cypher_node *node, List **target_list,
                                   bool output_node)
{
    ParseState *pstate = (ParseState *)cpstate;
    char *schema_name;
    char *rel_name;
    RangeVar *label_range_var;
    Alias *alias;
    int resno;
    TargetEntry *te;
    Expr *expr;
    ParseNamespaceItem *pnsi;

    if (!node->label)
    {
        node->label = AG_DEFAULT_LABEL_VERTEX;
    }
    else
    {
        /*
         *  XXX: Need to determine proper rules, for when label does not exist
         *  or is for an edge. Maybe labels and edges should share names, like
         *  in openCypher. But these are stand in errors, to prevent
         *  segmentation faults, and other errors.
         */
        label_cache_data *lcd =
            search_label_name_graph_cache(node->label, cpstate->graph_oid);

        if (lcd == NULL)
        {
            ereport(ERROR, (errcode(ERRCODE_FEATURE_NOT_SUPPORTED),
                            errmsg("label %s does not exists", node->label),
                            parser_errposition(pstate, node->location)));
        }
        if (lcd->kind != LABEL_KIND_VERTEX)
        {
            ereport(ERROR, (errcode(ERRCODE_FEATURE_NOT_SUPPORTED),
                            errmsg("label %s is for edges, not vertices",
                                   node->label),
                            parser_errposition(pstate, node->location)));
        }
    }

    if (!output_node)
    {
        return NULL;
    }

    if (node->name != NULL)
    {
        TargetEntry *te;
        Node *expr;

        /*
         * If we are in a WHERE clause transform, we don't want to create new
         * variables, we want to use the existing ones. So, error if otherwise.
         */
        if (pstate->p_expr_kind == EXPR_KIND_WHERE)
        {
            cypher_parsestate *parent_cpstate =
               (cypher_parsestate *)pstate->parentParseState->parentParseState;
            /*
             *  If expr_kind is WHERE, the expressions are in the parent's
             *  parent's parsestate, due to the way we transform sublinks.
             */
            transform_entity *entity = find_variable(parent_cpstate, node->name);


            if (entity != NULL)
            {
                return entity->expr;
            }
            else
            {
                ereport(ERROR,
                       (errcode(ERRCODE_FEATURE_NOT_SUPPORTED),
                        errmsg("variable `%s` does not exist", node->name),
                        parser_errposition(pstate, node->location)));
            }
        }

        te = findTarget(*target_list, node->name);
        /* also search for the variable from a previous transforms */
        expr = colNameToVar(pstate, node->name, false, node->location);

        if (expr != NULL)
        {
            return (Expr*)expr;
        }

        if (te != NULL)
        {
            transform_entity *entity = find_variable(cpstate, node->name);

            /*
             * TODO: openCypher allows a variable to be used before it
             * is properly declared. This logic is not satifactory
             * for that and must be better developed.
             */
            if (entity != NULL &&
                (entity->type != ENT_VERTEX ||
                 !IS_DEFAULT_LABEL_VERTEX(node->label) ||
                 node->props))
            {
                ereport(ERROR,
                        (errcode(ERRCODE_FEATURE_NOT_SUPPORTED),
                         errmsg("variable %s already exists", node->name),
                         parser_errposition(pstate, node->location)));
            }

            return te->expr;
        }
    }
    else
    {
        node->name = get_next_default_alias(cpstate);
    }

    schema_name = get_graph_namespace_name(cpstate->graph_name);
    rel_name = get_label_relation_name(node->label, cpstate->graph_oid);
    label_range_var = makeRangeVar(schema_name, rel_name, -1);
    alias = makeAlias(node->name, NIL);

    pnsi = addRangeTableEntry(pstate, label_range_var, alias,
                             label_range_var->inh, true);

    Assert(pnsi != NULL);

    /*
     * relation is visible (r.a in expression works) but attributes in the
     * relation are not visible (a in expression doesn't work)
     */
    addNSItemToQuery(pstate, pnsi, true, true, true);

    resno = pstate->p_next_resno++;

    expr = (Expr *)make_vertex_expr(cpstate, pnsi, node->label);

    /* make target entry and add it */
    te = makeTargetEntry(expr, resno, node->name, false);
    *target_list = lappend(*target_list, te);

    return expr;
}

static Node *make_edge_expr(cypher_parsestate *cpstate, ParseNamespaceItem *pnsi,
                            char *label)
{
    ParseState *pstate = (ParseState *)cpstate;
    Oid label_name_func_oid;
    Oid func_oid;
    Node *id, *start_id, *end_id;
    Const *graph_oid_const;
    Node *props;
    List *args, *label_name_args;
    FuncExpr *func_expr;
    FuncExpr *label_name_func_expr;

    func_oid = get_ag_func_oid("_agtype_build_edge", 5, GRAPHIDOID, GRAPHIDOID,
                               GRAPHIDOID, CSTRINGOID, AGTYPEOID);

    id = scanNSItemForColumn(pstate, pnsi, 0, AG_EDGE_COLNAME_ID, -1);

    start_id = scanNSItemForColumn(pstate, pnsi, 0, AG_EDGE_COLNAME_START_ID, -1);

    end_id = scanNSItemForColumn(pstate, pnsi, 0, AG_EDGE_COLNAME_END_ID, -1);

    label_name_func_oid = get_ag_func_oid("_label_name", 2, OIDOID,
                                          GRAPHIDOID);

    graph_oid_const = makeConst(OIDOID, -1, InvalidOid, sizeof(Oid),
                                ObjectIdGetDatum(cpstate->graph_oid), false,
                                true);

    label_name_args = list_make2(graph_oid_const, id);

    label_name_func_expr = makeFuncExpr(label_name_func_oid, CSTRINGOID,
                                        label_name_args, InvalidOid,
                                        InvalidOid, COERCE_EXPLICIT_CALL);
    label_name_func_expr->location = -1;

    props = scanNSItemForColumn(pstate, pnsi, 0, AG_EDGE_COLNAME_PROPERTIES, -1);

    args = list_make5(id, start_id, end_id, label_name_func_expr, props);

    func_expr = makeFuncExpr(func_oid, AGTYPEOID, args, InvalidOid, InvalidOid,
                             COERCE_EXPLICIT_CALL);
    func_expr->location = -1;

    return (Node *)func_expr;
}
static Node *make_vertex_expr(cypher_parsestate *cpstate, ParseNamespaceItem *pnsi,
                              char *label)
{
    ParseState *pstate = (ParseState *)cpstate;
    Oid label_name_func_oid;
    Oid func_oid;
    Node *id;
    Const *graph_oid_const;
    Node *props;
    List *args, *label_name_args;
    FuncExpr *func_expr;
    FuncExpr *label_name_func_expr;

    Assert(pnsi != NULL);

    func_oid = get_ag_func_oid("_agtype_build_vertex", 3, GRAPHIDOID,
                               CSTRINGOID, AGTYPEOID);

    id = scanNSItemForColumn(pstate, pnsi, 0, AG_VERTEX_COLNAME_ID, -1);

    label_name_func_oid = get_ag_func_oid("_label_name", 2, OIDOID,
                                          GRAPHIDOID);

    graph_oid_const = makeConst(OIDOID, -1, InvalidOid, sizeof(Oid),
                                ObjectIdGetDatum(cpstate->graph_oid), false,
                                true);

    label_name_args = list_make2(graph_oid_const, id);

    label_name_func_expr = makeFuncExpr(label_name_func_oid, CSTRINGOID,
                                        label_name_args, InvalidOid,
                                        InvalidOid, COERCE_EXPLICIT_CALL);
    label_name_func_expr->location = -1;

    props = scanNSItemForColumn(pstate, pnsi, 0, AG_VERTEX_COLNAME_PROPERTIES, -1);

    args = list_make3(id, label_name_func_expr, props);

    func_expr = makeFuncExpr(func_oid, AGTYPEOID, args, InvalidOid, InvalidOid,
                             COERCE_EXPLICIT_CALL);
    func_expr->location = -1;

    return (Node *)func_expr;
}

static Query *transform_cypher_create(cypher_parsestate *cpstate,
                                      cypher_clause *clause)
{
    ParseState *pstate = (ParseState *)cpstate;
    cypher_create *self = (cypher_create *)clause->self;
    cypher_create_target_nodes *target_nodes;
    Const *null_const;
    List *transformed_pattern;
    FuncExpr *func_expr;
    Query *query;
    TargetEntry *tle;

    target_nodes = make_ag_node(cypher_create_target_nodes);
    target_nodes->flags = CYPHER_CLAUSE_FLAG_NONE;
    target_nodes->graph_oid = cpstate->graph_oid;

    query = makeNode(Query);
    query->commandType = CMD_SELECT;
    query->targetList = NIL;

    if (clause->prev)
    {
        handle_prev_clause(cpstate, query, clause->prev, true);

        target_nodes->flags |= CYPHER_CLAUSE_FLAG_PREVIOUS_CLAUSE;
    }

    null_const = makeNullConst(AGTYPEOID, -1, InvalidOid);
    tle = makeTargetEntry((Expr *)null_const, pstate->p_next_resno++,
                          AGE_VARNAME_CREATE_NULL_VALUE, false);
    query->targetList = lappend(query->targetList, tle);

    /*
     * Create the Const Node to hold the pattern. skip the parse node,
     * because we would not be able to control how our pointer to the
     * internal type is copied.
     */
    transformed_pattern = transform_cypher_create_pattern(cpstate, query,
                                                          self->pattern);

    target_nodes->paths = transformed_pattern;
    if (!clause->next)
    {
        target_nodes->flags |= CYPHER_CLAUSE_FLAG_TERMINAL;
    }


    func_expr = make_clause_func_expr(CREATE_CLAUSE_FUNCTION_NAME,
                                      (Node *)target_nodes);

    // Create the target entry
    tle = makeTargetEntry((Expr *)func_expr, pstate->p_next_resno++,
                          AGE_VARNAME_CREATE_CLAUSE, false);
    query->targetList = lappend(query->targetList, tle);

    query->rtable = pstate->p_rtable;
    query->jointree = makeFromExpr(pstate->p_joinlist, NULL);

    return query;
}

static List *transform_cypher_create_pattern(cypher_parsestate *cpstate,
                                             Query *query, List *pattern)
{
    ListCell *lc;
    List *transformed_pattern = NIL;

    foreach (lc, pattern)
    {
        cypher_create_path *transformed_path;

        transformed_path = transform_cypher_create_path(
            cpstate, &query->targetList, lfirst(lc));

        transformed_pattern = lappend(transformed_pattern, transformed_path);
    }

    return transformed_pattern;
}

static cypher_create_path *
transform_cypher_create_path(cypher_parsestate *cpstate, List **target_list,
                             cypher_path *path)
{
    ParseState *pstate = (ParseState *)cpstate;
    ListCell *lc;
    List *transformed_path = NIL;
    cypher_create_path *ccp = make_ag_node(cypher_create_path);
    bool in_path = path->var_name != NULL;

    ccp->path_attr_num = InvalidAttrNumber;

    foreach (lc, path->path)
    {
        if (is_ag_node(lfirst(lc), cypher_node))
        {
            cypher_node *node = lfirst(lc);
            transform_entity *entity;

            cypher_target_node *rel =
                transform_create_cypher_node(cpstate, target_list, node);

            if (in_path)
                rel->flags |= CYPHER_TARGET_NODE_IN_PATH_VAR;

            transformed_path = lappend(transformed_path, rel);

            entity = make_transform_entity(cpstate, ENT_VERTEX, (Node *)node,
                                           NULL);

            cpstate->entities = lappend(cpstate->entities, entity);
        }
        else if (is_ag_node(lfirst(lc), cypher_relationship))
        {
            cypher_relationship *edge = lfirst(lc);
            transform_entity *entity;

            cypher_target_node *rel =
                transform_create_cypher_edge(cpstate, target_list, edge);

            if (in_path)
                rel->flags |= CYPHER_TARGET_NODE_IN_PATH_VAR;

            transformed_path = lappend(transformed_path, rel);

            entity = make_transform_entity(cpstate, ENT_EDGE, (Node *)edge,
                                           NULL);

            cpstate->entities = lappend(cpstate->entities, entity);
        }
        else
        {
            ereport(ERROR,
                    (errmsg_internal("unreconized node in create pattern")));
        }
    }

    ccp->target_nodes = transformed_path;

    /*
     * If this path a variable, create a placeholder entry that we can fill
     * in with during the execution phase.
     */
    if (path->var_name)
    {
        TargetEntry *te;

        if (list_length(transformed_path) < 1)
        {
            ereport(ERROR,
                    (errcode(ERRCODE_FEATURE_NOT_SUPPORTED),
                     errmsg("paths require at least 1 vertex"),
                     parser_errposition(pstate, path->location)));
        }

        te = placeholder_target_entry(cpstate, path->var_name);

        ccp->path_attr_num = te->resno;

        *target_list = lappend(*target_list, te);
    }

    return ccp;
}

static cypher_target_node *
transform_create_cypher_edge(cypher_parsestate *cpstate, List **target_list,
                             cypher_relationship *edge)
{
    ParseState *pstate = (ParseState *)cpstate;
    cypher_target_node *rel = make_ag_node(cypher_target_node);
    Expr *props;
    Relation label_relation;
    RangeVar *rv;
    RangeTblEntry *rte;
    TargetEntry *te;
    char *alias;
    AttrNumber resno;
    ParseNamespaceItem *pnsi;

    if (edge->label)
    {
        label_cache_data *lcd =
            search_label_name_graph_cache(edge->label, cpstate->graph_oid);

        if (lcd && lcd->kind != LABEL_KIND_EDGE)
        {
            ereport(ERROR,
                    (errcode(ERRCODE_FEATURE_NOT_SUPPORTED),
                     errmsg("label %s is for vertices, not edges", edge->label),
                     parser_errposition(pstate, edge->location)));
        }
    }

    rel->type = LABEL_KIND_EDGE;
    rel->flags = CYPHER_TARGET_NODE_FLAG_INSERT;
    rel->label_name = edge->label;
    rel->resultRelInfo = NULL;

    if (edge->name)
    {
        /*
         * Variables can be declared in a CREATE clause, but not used if
         * it already exists.
         */
        if (variable_exists(cpstate, edge->name))
        {
            ereport(ERROR,
                    (errcode(ERRCODE_FEATURE_NOT_SUPPORTED),
                     errmsg("variable %s already exists", edge->name)));
        }

        rel->variable_name = edge->name;
        te = placeholder_target_entry(cpstate, edge->name);
        rel->tuple_position = te->resno;
        *target_list = lappend(*target_list, te);

        rel->flags |= CYPHER_TARGET_NODE_IS_VAR;
    }
    else
    {
        rel->variable_name = NULL;
        rel->tuple_position = 0;
    }

    if (edge->dir == CYPHER_REL_DIR_NONE)
    {
        ereport(ERROR,
                (errcode(ERRCODE_FEATURE_NOT_SUPPORTED),
                 errmsg("only directed relationships are allowed in CREATE"),
                 parser_errposition(&cpstate->pstate, edge->location)));
    }

    rel->dir = edge->dir;

    if (!edge->label)
    {
        ereport(ERROR,
                (errcode(ERRCODE_FEATURE_NOT_SUPPORTED),
                 errmsg("relationships must be specify a label in CREATE."),
                 parser_errposition(&cpstate->pstate, edge->location)));
    }

    // create the label entry if it does not exist
    if (!label_exists(edge->label, cpstate->graph_oid))
    {
        List *parent;
        RangeVar *rv;

        rv = get_label_range_var(cpstate->graph_name, cpstate->graph_oid,
                                 AG_DEFAULT_LABEL_EDGE);

        parent = list_make1(rv);

        create_label(cpstate->graph_name, edge->label, LABEL_TYPE_EDGE,
                     parent);
    }

    // lock the relation of the label
    rv = makeRangeVar(cpstate->graph_name, edge->label, -1);
    label_relation = parserOpenTable(&cpstate->pstate, rv, RowExclusiveLock);

    // Store the relid
    rel->relid = RelationGetRelid(label_relation);

    pnsi = addRangeTableEntryForRelation((ParseState *)cpstate, label_relation,
                                        AccessShareLock, NULL, false, false);
    rte = pnsi->p_rte;
    rte->requiredPerms = ACL_INSERT;

    // Build Id expression, always use the default logic
    rel->id_expr = (Expr *)build_column_default(label_relation,
                                      Anum_ag_label_edge_table_id);

    // Build properties expression, if no map is given, use the default logic
    alias = get_next_default_alias(cpstate);
    resno = pstate->p_next_resno++;

    props = cypher_create_properties(cpstate, rel, label_relation, edge->props,
                                     ENT_EDGE);

    rel->prop_attr_num = resno - 1;
    te = makeTargetEntry(props, resno, alias, false);

    *target_list = lappend(*target_list, te);

    // Keep the lock
    table_close(label_relation, NoLock);

    return rel;
}

static bool variable_exists(cypher_parsestate *cpstate, char *name)
{
    ParseState *pstate = (ParseState *)cpstate;
    Node *id;

    if (name == NULL)
    {
        return false;
    }

    ParseNamespaceItem *pnsi;
    pnsi = find_pnsi(cpstate, PREV_CYPHER_CLAUSE_ALIAS);
    if (pnsi)
    {
        id = scanNSItemForColumn(pstate, pnsi, 0, name, -1);

        return id != NULL;
    }

    return false;
}

// transform nodes, check to see if the variable name already exists.
static cypher_target_node *
transform_create_cypher_node(cypher_parsestate *cpstate, List **target_list,
                             cypher_node *node)
{
    ParseState *pstate = (ParseState *)cpstate;

    if (node->label)
    {
        label_cache_data *lcd =
            search_label_name_graph_cache(node->label, cpstate->graph_oid);

        if (lcd && lcd->kind != LABEL_KIND_VERTEX)
        {
            ereport(ERROR, (errcode(ERRCODE_FEATURE_NOT_SUPPORTED),
                            errmsg("label %s is for edges, not vertices",
                                   node->label),
                            parser_errposition(pstate, node->location)));
        }
    }

    /*
     *  Check if the variable already exists, if so find the entity and
     *  setup the target node
     */
    if (node->name)
    {
        transform_entity *entity;

        entity = find_variable(cpstate, node->name);

        if (entity)
        {
            if (entity->type != ENT_VERTEX)
            {
                ereport(ERROR,
                        (errcode(ERRCODE_FEATURE_NOT_SUPPORTED),
                         errmsg("variable %s already exists", node->name),
                         parser_errposition(pstate, node->location)));
            }

            return transform_create_cypher_existing_node(cpstate, target_list,
                                                         entity->declared_in_current_clause, node);
        }
    }

    // otherwise transform the target node as a new node
    return transform_create_cypher_new_node(cpstate, target_list, node);
}

/*
* Returns the resno for the TargetEntry with the resname equal to the name
* passed. Returns -1 otherwise.
*/
static int get_target_entry_resno(List *target_list, char *name)
{
    ListCell *lc;

    foreach (lc, target_list)
    {
        TargetEntry *te = (TargetEntry *)lfirst(lc);

        if (!strcmp(te->resname, name))
        {
            te->expr = add_volatile_wrapper(te->expr);
            return te->resno;
        }
    }

    return -1;
}

/*
* Transform logic for a previously declared variable in a CREATE clause.
* All we need from the variable node is its id, and whether we can skip
* some tests in the execution phase..
*/
static cypher_target_node *transform_create_cypher_existing_node(
    cypher_parsestate *cpstate, List **target_list, bool declared_in_current_clause,
    cypher_node *node)
{
    cypher_target_node *rel = make_ag_node(cypher_target_node);

    rel->type = LABEL_KIND_VERTEX;
    rel->flags = CYPHER_TARGET_NODE_FLAG_NONE;
    rel->resultRelInfo = NULL;
    rel->variable_name = node->name;

    if (node->props)
    {
        ereport(ERROR,
	        (errcode(ERRCODE_FEATURE_NOT_SUPPORTED),
                 errmsg("previously declared nodes in a create clause cannot have properties")));
    }
    if (node->label)
    {
        ereport(ERROR,
                (errcode(ERRCODE_FEATURE_NOT_SUPPORTED),
                 errmsg("previously declared variables cannot have a label")));
    }
    /*
     * When the variable is declared in the same clause this vertex is a part of
     * we can skip some expensive checks in the execution phase.
     */
    if (declared_in_current_clause)
    {
        rel->flags |= EXISTING_VARAIBLE_DECLARED_SAME_CLAUSE;
    }

    /*
     * Get the AttrNumber the variable is stored in, so we can extract the id
     * later.
     */
    rel->tuple_position = get_target_entry_resno(*target_list, node->name);

    return rel;
}

/*
 * Transform logic for a node in a create clause that was not previously
 * declared.
 */
static cypher_target_node *
transform_create_cypher_new_node(cypher_parsestate *cpstate,
                                 List **target_list, cypher_node *node)
{
    ParseState *pstate = (ParseState *)cpstate;
    cypher_target_node *rel = make_ag_node(cypher_target_node);
    Relation label_relation;
    RangeVar *rv;
    RangeTblEntry *rte;
    TargetEntry *te;
    Expr *props;
    char *alias;
    int resno;
    ParseNamespaceItem *pnsi;

    rel->type = LABEL_KIND_VERTEX;
    rel->tuple_position = InvalidAttrNumber;
    rel->variable_name = NULL;
    rel->resultRelInfo = NULL;

    if (!node->label)
    {
        rel->label_name = "";
        /*
         *  If no label is specified, assign the generic label name that
         *  all labels are descendents of.
         */
        node->label = AG_DEFAULT_LABEL_VERTEX;
    }
    else
    {
        rel->label_name = node->label;
    }

    // create the label entry if it does not exist
    if (!label_exists(node->label, cpstate->graph_oid))
    {
        List *parent;
        RangeVar *rv;

        rv = get_label_range_var(cpstate->graph_name, cpstate->graph_oid,
                                 AG_DEFAULT_LABEL_VERTEX);

        parent = list_make1(rv);

        create_label(cpstate->graph_name, node->label, LABEL_TYPE_VERTEX,
                     parent);
    }

    rel->flags = CYPHER_TARGET_NODE_FLAG_INSERT;

    rv = makeRangeVar(cpstate->graph_name, node->label, -1);
    label_relation = parserOpenTable(&cpstate->pstate, rv, RowExclusiveLock);

    // Store the relid
    rel->relid = RelationGetRelid(label_relation);

    pnsi = addRangeTableEntryForRelation((ParseState *)cpstate, label_relation,
                                        AccessShareLock, NULL, false, false);
    rte = pnsi->p_rte;
    rte->requiredPerms = ACL_INSERT;

    // id
    rel->id_expr = (Expr *)build_column_default(label_relation,
                                                Anum_ag_label_vertex_table_id);

    // properties
    alias = get_next_default_alias(cpstate);
    resno = pstate->p_next_resno++;

    props = cypher_create_properties(cpstate, rel, label_relation, node->props,
                                     ENT_VERTEX);

    rel->prop_attr_num = resno - 1;
    te = makeTargetEntry(props, resno, alias, false);
    *target_list = lappend(*target_list, te);

    table_close(label_relation, NoLock);

    if (node->name)
    {
        rel->variable_name = node->name;
        te = placeholder_target_entry(cpstate, node->name);
        rel->tuple_position = te->resno;
        *target_list = lappend(*target_list, te);
        rel->flags |= CYPHER_TARGET_NODE_IS_VAR;
    }
    else
    {
        node->name = get_next_default_alias(cpstate);
    }

    return rel;
}

/*
 * Variable Edges cannot be created until the executor phase, because we
 * don't know what their start and end node ids will be. Therefore, path
 * variables cannot be created either. Create a placeholder entry that we
 * will replace in the execution phase. Do this for nodes too, to be
 * consistent.
 */
static TargetEntry *placeholder_target_entry(cypher_parsestate *cpstate,
                                             char *name)
{
    ParseState *pstate = (ParseState *)cpstate;
    Expr *n;
    int resno;

    n = (Expr *)makeNullConst(AGTYPEOID, -1, InvalidOid);
    n = add_volatile_wrapper(n);

    resno = pstate->p_next_resno++;

    return makeTargetEntry(n, resno, name, false);
}

/*
 * Build the target list for an entity that is not a previously declared
 * variable.
 */
static Expr *cypher_create_properties(cypher_parsestate *cpstate,
                                      cypher_target_node *rel,
                                      Relation label_relation, Node *props,
                                      enum transform_entity_type type)
{
    Expr *properties;

    if (props != NULL && is_ag_node(props, cypher_param))
    {
        ParseState *pstate = (ParseState *) cpstate;
        cypher_param *param = (cypher_param *)props;

        ereport(ERROR,
                (errcode(ERRCODE_FEATURE_NOT_SUPPORTED),
                 errmsg("properties in a CREATE clause as a parameter is not supported"),
                 parser_errposition(pstate, param->location)));
    }

    if (props)
    {
        properties = (Expr *)transform_cypher_expr(cpstate, props,
                                                   EXPR_KIND_INSERT_TARGET);
    }
    else if (type == ENT_VERTEX)
    {
        properties = (Expr *)build_column_default(
            label_relation, Anum_ag_label_vertex_table_properties);
    }
    else if (type == ENT_EDGE)
    {
        properties = (Expr *)build_column_default(
            label_relation, Anum_ag_label_edge_table_properties);
    }
    else
    {
        ereport(ERROR, (errmsg_internal("unreconized entity type")));
    }

    // add a volatile wrapper call to prevent the optimizer from removing it
    return (Expr *)add_volatile_wrapper(properties);
}

/*
 * This function is similar to transformFromClause() that is called with a
 * single RangeSubselect.
 */
static ParseNamespaceItem *
transform_cypher_clause_as_subquery(cypher_parsestate *cpstate,
                                    transform_method transform,
                                    cypher_clause *clause,
                                    Alias *alias,
                                    bool add_rte_to_query)
{
    ParseState *pstate = (ParseState *)cpstate;
    Query *query;
    RangeTblEntry *rte;
    ParseExprKind old_expr_kind = pstate->p_expr_kind;
    bool lateral = pstate->p_lateral_active;
    ParseNamespaceItem *pnsi;

    /*
     * We allow expression kinds of none, where, and subselect. Others MAY need
     * to be added depending. However, at this time, only these are needed.
     */
    Assert(pstate->p_expr_kind == EXPR_KIND_NONE ||
           pstate->p_expr_kind == EXPR_KIND_OTHER ||
           pstate->p_expr_kind == EXPR_KIND_WHERE ||
           pstate->p_expr_kind == EXPR_KIND_FROM_SUBSELECT);

    /*
     * As these are all sub queries, if this is just of type NONE, note it as a
     * SUBSELECT. Other types will be dealt with as needed.
     */
    if (pstate->p_expr_kind == EXPR_KIND_NONE)
    {
        pstate->p_expr_kind = EXPR_KIND_FROM_SUBSELECT;
    }
    else if (pstate->p_expr_kind == EXPR_KIND_OTHER)
    {
        // this is a lateral subselect for the MERGE
        pstate->p_expr_kind = EXPR_KIND_FROM_SUBSELECT;
        lateral = true;
    }
    /*
     * If this is a WHERE, pass it through and set lateral to true because it
     * needs to see what comes before it.
     */

    query = analyze_cypher_clause(transform, clause, cpstate);

    /* set pstate kind back */
    pstate->p_expr_kind = old_expr_kind;

    if (alias == NULL)
    {
        alias = makeAlias(PREV_CYPHER_CLAUSE_ALIAS, NIL);
    }

    pnsi = addRangeTableEntryForSubquery(pstate, query, alias, lateral, true);
    rte = pnsi->p_rte;

    /*
     * NOTE: skip namespace conflicts check if the rte will be the only
     *       RangeTblEntry in pstate
     */
    if (list_length(pstate->p_rtable) > 1)
    {
        List *namespace = NULL;
        int rtindex = 0;

        /* get the index of the last entry */
        rtindex = list_length(pstate->p_rtable);

        /* the rte at the end should be the rte just added */
        if (rte != rt_fetch(rtindex, pstate->p_rtable))
        {
            ereport(ERROR,
                    (errcode(ERRCODE_FEATURE_NOT_SUPPORTED),
                     errmsg("rte must be last entry in p_rtable")));
        }

        namespace = list_make1(pnsi);

        checkNameSpaceConflicts(pstate, pstate->p_namespace, namespace);
    }

    if (add_rte_to_query)
    {
        // all variables(attributes) from the previous clause(subquery) are visible
        addNSItemToQuery(pstate, pnsi, true, false, true);
    }

    return pnsi;
}

/*
 * When we are done transforming a clause, before transforming the next clause
 * iterate through the transform entities and mark them as not belonging to
 * the clause that is currently being transformed.
 */
static void advance_transform_entities_to_next_clause(List *entities)
{
    ListCell *lc;

    foreach (lc, entities)
    {
        transform_entity *entity = lfirst(lc);

        entity->declared_in_current_clause = false;
    }
}

static Query *analyze_cypher_clause(transform_method transform,
                                    cypher_clause *clause,
                                    cypher_parsestate *parent_cpstate)
{
    cypher_parsestate *cpstate;
    Query *query;
    ParseState *parent_pstate = (ParseState*)parent_cpstate;
    ParseState *pstate;

    cpstate = make_cypher_parsestate(parent_cpstate);
    pstate = (ParseState*)cpstate;

    /* copy the expr_kind down to the child */
    pstate->p_expr_kind = parent_pstate->p_expr_kind;

    query = transform(cpstate, clause);

    advance_transform_entities_to_next_clause(cpstate->entities);

    parent_cpstate->entities = list_concat(parent_cpstate->entities,
                                           cpstate->entities);

    free_cypher_parsestate(cpstate);

    return query;
}

static TargetEntry *findTarget(List *targetList, char *resname)
{
    ListCell *lt;
    TargetEntry *te = NULL;

    if (resname == NULL)
    {
        return NULL;
    }

    foreach (lt, targetList)
    {
        te = lfirst(lt);

        if (te->resjunk)
        {
            continue;
        }

        if (strcmp(te->resname, resname) == 0)
        {
            return te;
        }
    }

    return NULL;
}

/*
 * Wrap the expression with a volatile function, to prevent the optimer from
 * elimating the expression.
 */
static Expr *add_volatile_wrapper(Expr *node)
{
    Oid oid;

    oid = get_ag_func_oid("agtype_volatile_wrapper", 1, AGTYPEOID);

    return (Expr *)makeFuncExpr(oid, AGTYPEOID, list_make1(node), InvalidOid,
                                InvalidOid, COERCE_EXPLICIT_CALL);
}

/*
 * from postgresql parse_sub_analyze
 * Modified entry point for recursively analyzing a sub-statement in union.
 */
Query *cypher_parse_sub_analyze_union(cypher_clause *clause,
                                cypher_parsestate *cpstate,
                                CommonTableExpr *parentCTE,
                                bool locked_from_parent,
                                bool resolve_unknowns)
{
    cypher_parsestate *state = make_cypher_parsestate(cpstate);
    Query *query;

    state->pstate.p_parent_cte = parentCTE;
    state->pstate.p_locked_from_parent = locked_from_parent;
    state->pstate.p_resolve_unknowns = resolve_unknowns;

    query = transform_cypher_clause(state, clause);

    free_cypher_parsestate(state);

    return query;
}

/*
 * from postgresql parse_sub_analyze
 * Entry point for recursively analyzing a sub-statement.
 */
Query *cypher_parse_sub_analyze(Node *parseTree,
                                cypher_parsestate *cpstate,
                                CommonTableExpr *parentCTE,
                                bool locked_from_parent,
                                bool resolve_unknowns)
{
    ParseState *pstate = make_parsestate((ParseState*)cpstate);
    cypher_clause *clause;
    Query *query;

    pstate->p_parent_cte = parentCTE;
    pstate->p_locked_from_parent = locked_from_parent;
    pstate->p_resolve_unknowns = resolve_unknowns;

    clause = palloc0(sizeof(cypher_clause));
    clause->self = parseTree;
    query = transform_cypher_clause(cpstate, clause);

    free_parsestate(pstate);

    return query;
}

/*
 * Function for transforming MERGE.
 *
 * There are two cases for the form Query that is returned from here will
 * take:
 *
 * 1. If there is no previous clause, the query will have a subquery that
 * represents the path as a select staement, similar to match with a targetList
 * that is all declared variables and the FuncExpr that represents the MERGE
 * clause with its needed metadata information, that will be caught in the
 * planner phase and converted into a path.
 *
 * 2. If there is a previous clause then the query will have two subqueries.
 * The first query will be for the previous clause that we recursively handle.
 * The second query will be for the path that this MERGE clause defines. The
 * two subqueries will be joined together using a LATERAL LEFT JOIN with the
 * previous query on the left and the MERGE path subquery on the right. Like
 * case 1 the targetList will have all the decalred variables and a FuncExpr
 * that represents the MERGE clause with its needed metadata information, that
 * will be caught in the planner phase and converted into a path.
 *
 * This will allow us to be capable of handling the 2 cases that exist with a
 * MERGE clause correctly.
 *
 * Case 1: the path already exists. In this case we do not need to create
 * the path and MERGE will simply pass the tuple information up the execution
 * tree.
 *
 * Case 2: the path does not exist. In this case the LEFT part of the join
 * will not prevent the tuples from the previous clause from being emitted. We
 * can catch when this happens in the execution phase and create the missing
 * data, before passing up the execution tree.
 *
 * It should be noted that both cases can happen in the same query. If the
 * MERGE clause references a variable from a previous clause, it could be that
 * for one tuple the path exists (or there is multiple paths that exist and all
 * paths must be emitted) and for another the path does not exist. This is
 * similar to OPTIONAL MATCH, however with the added feature of creating the
 * path if not there, rather than just emiting NULL.
 */
static Query *transform_cypher_merge(cypher_parsestate *cpstate,
                                     cypher_clause *clause)
{
    ParseState *pstate = (ParseState *) cpstate;
    cypher_clause *merge_clause_as_match;
    cypher_create_path *merge_path;
    cypher_merge *self = (cypher_merge *)clause->self;
    cypher_merge_information *merge_information;
    Query *query;
    FuncExpr *func_expr;
    TargetEntry *tle;

    Assert(is_ag_node(self->path, cypher_path));

    merge_information = make_ag_node(cypher_merge_information);

    query = makeNode(Query);
    query->commandType = CMD_SELECT;
    query->targetList = NIL;

    merge_information->flags = CYPHER_CLAUSE_FLAG_NONE;

    // make the merge node into a match node
    merge_clause_as_match = convert_merge_to_match(self);

    /*
     * If there is a previous clause we need to turn this query into a lateral
     * join. See the function transform_merge_make_lateral_join for details.
     */
    if (clause->prev != NULL)
    {
        merge_path = transform_merge_make_lateral_join(cpstate, query, clause,
                                                       merge_clause_as_match);

        merge_information->flags |= CYPHER_CLAUSE_FLAG_PREVIOUS_CLAUSE;
    }
    else
    {
        // make the merge node into a match node
        cypher_clause *merge_clause_as_match = convert_merge_to_match(self);

        /*
         * Create the metadata needed for creating missing paths.
         */
        merge_path = transform_cypher_merge_path(cpstate, &query->targetList,
                                                 (cypher_path *)self->path);

        /*
         * If there is not a previous clause, then treat the MERGE's path
         * itself as the previous clause. We need to do this because if the
         * pattern exists, then we need to path all paths that match the
         * query patterns in the execution phase. WE way to do that by
         * converting the merge to a match and have the match logic create the
         * query. the merge execution phase will just pass the results up the
         * execution tree if the path exists.
         */
        handle_prev_clause(cpstate, query, merge_clause_as_match, false);

        /*
         * For the metadata need to create paths, find the tuple position that
         * will represent the entity in the execution phase.
         */
        transform_cypher_merge_mark_tuple_position(query->targetList,
                                                   merge_path);
    }

    merge_information->graph_oid = cpstate->graph_oid;
    merge_information->path = merge_path;

    if (!clause->next)
    {
        merge_information->flags |= CYPHER_CLAUSE_FLAG_TERMINAL;
    }

    /*
     * Creates the function expression that the planner will find and
     * convert to a MERGE path.
     */
    func_expr = make_clause_func_expr(MERGE_CLAUSE_FUNCTION_NAME,
                                      (Node *)merge_information);

    // Create the target entry
    tle = makeTargetEntry((Expr *)func_expr, pstate->p_next_resno++,
                          AGE_VARNAME_MERGE_CLAUSE, false);

    merge_information->merge_function_attr = tle->resno;
    query->targetList = lappend(query->targetList, tle);

    markTargetListOrigins(pstate, query->targetList);

    query->rtable = pstate->p_rtable;
    query->jointree = makeFromExpr(pstate->p_joinlist, NULL);

    query->hasSubLinks = pstate->p_hasSubLinks;

    assign_query_collations(pstate, query);

    return query;
}

/*
 * This function does the heavy lifting of transforming a MERGE clause that has
 * a clause before it in the query of turning that into a lateral left join.
 * The previous clause will still be able to emit tuples if the path defined in
 * MERGE clause is not found. In that case variable assinged in the MERGE
 * clause will be emitted as NULL (same as OPTIONAL MATCH).
 */
static cypher_create_path *
transform_merge_make_lateral_join(cypher_parsestate *cpstate, Query *query,
                                  cypher_clause *clause,
                                  cypher_clause *isolated_merge_clause)
{
    cypher_create_path *merge_path;
    ParseState *pstate = (ParseState *) cpstate;
    int i;
    Alias *l_alias;
    Alias *r_alias;
    RangeTblEntry *l_rte, *r_rte;
    ParseNamespaceItem *l_nsitem, *r_nsitem;
    JoinExpr *j = makeNode(JoinExpr);
    List *res_colnames = NIL, *res_colvars = NIL;
    ParseNamespaceItem *jnsitem;
    ParseExprKind tmp;
    cypher_merge *self = (cypher_merge *)clause->self;
    cypher_path *path;

    Assert(is_ag_node(self->path, cypher_path));

    path = (cypher_path *)self->path;

    r_alias = makeAlias(CYPHER_OPT_RIGHT_ALIAS, NIL);
    l_alias = makeAlias(PREV_CYPHER_CLAUSE_ALIAS, NIL);

    j->jointype = JOIN_LEFT;

    /*
     * transform the previous clause
     */
    j->larg = transform_clause_for_join(cpstate, clause->prev, &l_rte,
                                            &l_nsitem, l_alias);
    pstate->p_namespace = lappend(pstate->p_namespace, l_nsitem);

    /*
     * Get the merge path now. This is the only moment where it is simple
     * to know if a variable was declared in the MERGE clause or a previous
     * clause. Unlike create, we do not add these missing variables to the
     * targetList, we just create all the metadata necessary to make the
     * potentially missing parts of the path.
     */
    merge_path = transform_cypher_merge_path(cpstate, &query->targetList,
                                             path);

    /*
     * Transform this MERGE clause as a match clause, mark the parsestate
     * with the flag that a lateral join is active
     */
    pstate->p_lateral_active = true;
    tmp = pstate->p_expr_kind;
    pstate->p_expr_kind = EXPR_KIND_OTHER;

    // transform MERGE
    j->rarg = transform_clause_for_join(cpstate, isolated_merge_clause, &r_rte,
                                            &r_nsitem, r_alias);

    // deactivate the lateral flag
    pstate->p_lateral_active = false;

    pstate->p_namespace = NIL;

    /*
     * Resolve the column names and variables between the two subqueries,
     * in most cases, we can expect there to be overlap
     */
    get_res_cols(pstate, l_nsitem, r_nsitem, &res_colnames, &res_colvars);

    // make the RTE for the join
    jnsitem = addRangeTableEntryForJoin(pstate,
										res_colnames,
										NULL,
										j->jointype,
										0,
										res_colvars,
										NIL,
										NIL,
										j->alias,
										NULL,
										true);

    j->rtindex = jnsitem->p_rtindex;

    /*
     * The index of a node in the p_joinexpr list is expected to match the
     * rtindex the join expression is for. Add NULLs for all the previous
     * rtindexes and add the JoinExpr.
     */
    for (i = list_length(pstate->p_joinexprs) + 1; i < j->rtindex; i++)
    {
        pstate->p_joinexprs = lappend(pstate->p_joinexprs, NULL);
    }

    pstate->p_joinexprs = lappend(pstate->p_joinexprs, j);

    Assert(list_length(pstate->p_joinexprs) == j->rtindex);

    pstate->p_joinlist = lappend(pstate->p_joinlist, j);

    pstate->p_expr_kind = tmp;

    /* add jnsitem to column namespace only */
	addNSItemToQuery(pstate, jnsitem, false, true, true);

    /*
     * Create the targetList from the joined subqueries, add everything.
     */
    query->targetList = list_concat(query->targetList,
                                    make_target_list_from_join(pstate, jnsitem->p_rte));

    /*
     * For the metadata need to create paths, find the tuple position that
     * will represent the entity in the execution phase.
     */
    transform_cypher_merge_mark_tuple_position(query->targetList,
                                               merge_path);

    return merge_path;
}

/*
 * Iterate through the path and find the TargetEntry in the target_list
 * that each cypher_target_node is referencing. Add the volatile wrapper
 * function to keep the optimizer from removing the TargetEntry.
 */
static void
transform_cypher_merge_mark_tuple_position(List *target_list,
                                           cypher_create_path *path)
{
    ListCell *lc = NULL;

    if (path->var_name)
    {
        TargetEntry *te = findTarget(target_list, path->var_name);

        /*
         * Add the volatile wrapper function around the expression, this
         * ensures the optimizer will not remove the expression, if nothing
         * other than a private data structure needs it.
         */
        te->expr = add_volatile_wrapper(te->expr);

        // Mark the tuple position the target_node is for.
        path->path_attr_num = te->resno;
    }

    foreach (lc, path->target_nodes)
    {
        cypher_target_node *node = lfirst(lc);

        TargetEntry *te = findTarget(target_list, node->variable_name);

        /*
         * Add the volatile wrapper function around the expression, this
         * ensures the optimizer will not remove the expression, if nothing
         * other than a private data structure needs it.
         */
        te->expr = add_volatile_wrapper(te->expr);

        // Mark the tuple position the target_node is for.
        node->tuple_position = te->resno;
    }
}

/*
 * Creates the target nodes for a merge path. If MERGE has a path that doesn't
 * exist then in the MERGE clause we act like a CREATE clause. This function
 * sets up the metadata needed for that process.
 */
static cypher_create_path *
transform_cypher_merge_path(cypher_parsestate *cpstate, List **target_list,
                            cypher_path *path)
{
    ListCell *lc;
    List *transformed_path = NIL;
    cypher_create_path *ccp = make_ag_node(cypher_create_path);
    bool in_path = path->var_name != NULL;

    ccp->path_attr_num = InvalidAttrNumber;

    foreach (lc, path->path)
    {
        if (is_ag_node(lfirst(lc), cypher_node))
        {
            cypher_node *node = lfirst(lc);

            cypher_target_node *rel =
                transform_merge_cypher_node(cpstate, target_list, node);

            if (in_path)
            {
                rel->flags |= CYPHER_TARGET_NODE_IN_PATH_VAR;
            }

            transformed_path = lappend(transformed_path, rel);
        }
        else if (is_ag_node(lfirst(lc), cypher_relationship))
        {
            cypher_relationship *edge = lfirst(lc);

            cypher_target_node *rel =
                transform_merge_cypher_edge(cpstate, target_list, edge);

            if (in_path)
            {
                rel->flags |= CYPHER_TARGET_NODE_IN_PATH_VAR;
            }

            transformed_path = lappend(transformed_path, rel);
        }
        else
        {
            ereport(ERROR,
                    (errmsg_internal("unreconized node in create pattern")));
        }
    }

    // store the path's variable name
    if (path->var_name)
    {
        ccp->var_name = path->var_name;
    }

    ccp->target_nodes = transformed_path;

    return ccp;
}

/*
 * Transforms the parse cypher_relationship to a target_entry for merge.
 * All edges that have variables assigned in a merge must be declared in
 * the merge. Throw an error otherwise.
 */
static cypher_target_node *
transform_merge_cypher_edge(cypher_parsestate *cpstate, List **target_list,
                             cypher_relationship *edge)
{
    ParseState *pstate = (ParseState *)cpstate;
    cypher_target_node *rel = make_ag_node(cypher_target_node);
    Relation label_relation;
    RangeVar *rv;
    RangeTblEntry *rte;
    ParseNamespaceItem *pnsi;

    if (edge->name != NULL)
    {
        transform_entity *entity = find_transform_entity(cpstate, edge->name,
                                                         ENT_EDGE);

        // We found a variable with this variable name, throw an error.
        if (entity != NULL)
        {
            ereport(ERROR,
                (errcode(ERRCODE_FEATURE_NOT_SUPPORTED),
                 errmsg("variable %s already exists", edge->name),
                 parser_errposition(pstate, edge->location)));
        }

        rel->flags |= CYPHER_TARGET_NODE_IS_VAR;
    }
    else
    {
        // assign a default variable name.
        edge->name = get_next_default_alias(cpstate);
    }

    rel->type = LABEL_KIND_EDGE;

    // all edges are marked with insert
    rel->flags |= CYPHER_TARGET_NODE_FLAG_INSERT;
    rel->label_name = edge->label;
    rel->variable_name = edge->name;
    rel->resultRelInfo = NULL;

    rel->dir = edge->dir;

    if (!edge->label)
    {
        ereport(ERROR,
                (errcode(ERRCODE_FEATURE_NOT_SUPPORTED),
                 errmsg("edges declared in a MERGE clause must have a label"),
                 parser_errposition(&cpstate->pstate, edge->location)));
    }


    // check to see if the label exists, create the label entry if it does not.
    if (edge->label && !label_exists(edge->label, cpstate->graph_oid))
    {
        List *parent;
        RangeVar *rv;

        /*
         * setup the default edge table as the parent table, that we
         * will inherit from.
         */
        rv = get_label_range_var(cpstate->graph_name, cpstate->graph_oid,
                                 AG_DEFAULT_LABEL_EDGE);

        parent = list_make1(rv);

        // create the label
        create_label(cpstate->graph_name, edge->label, LABEL_TYPE_EDGE,
                     parent);
    }

    // lock the relation of the label
    rv = makeRangeVar(cpstate->graph_name, edge->label, -1);
    label_relation = parserOpenTable(&cpstate->pstate, rv, RowExclusiveLock);

    // Store the relid
    rel->relid = RelationGetRelid(label_relation);

    pnsi = addRangeTableEntryForRelation((ParseState *)cpstate, label_relation,
                                        AccessShareLock, NULL, false, false);
    rte = pnsi->p_rte;
    rte->requiredPerms = ACL_INSERT;

    // Build Id expression, always use the default logic
    rel->id_expr = (Expr *)build_column_default(label_relation,
                                      Anum_ag_label_edge_table_id);

    rel->prop_expr = cypher_create_properties(cpstate, rel, label_relation,
                                              edge->props, ENT_EDGE);

    // Keep the lock
    table_close(label_relation, NoLock);

    return rel;
}

/*
 * Function for creating the metadata MERGE will need if MERGE does not find
 * a path to exist
 */
static cypher_target_node *
transform_merge_cypher_node(cypher_parsestate *cpstate, List **target_list,
                            cypher_node *node)
{
    cypher_target_node *rel = make_ag_node(cypher_target_node);
    Relation label_relation;
    RangeVar *rv;
    RangeTblEntry *rte;
    ParseNamespaceItem *pnsi;

    if (node->name != NULL)
    {

        transform_entity *entity = find_transform_entity(cpstate, node->name,
                                                         ENT_VERTEX);

        /*
         *  the vertex was previously declared, we do not need to do any setup
         *  to create the node.
         */
        if (entity != NULL)
        {
                rel->type = LABEL_KIND_VERTEX;
                rel->tuple_position = InvalidAttrNumber;
                rel->variable_name = node->name;
                rel->resultRelInfo = NULL;

                rel->flags |= CYPHER_TARGET_NODE_MERGE_EXISTS;
                return rel;
        }
        rel->flags |= CYPHER_TARGET_NODE_IS_VAR;
    }
    else
    {
        // assign a default variable name.
        node->name = get_next_default_alias(cpstate);
    }

    rel->type = LABEL_KIND_VERTEX;
    rel->tuple_position = InvalidAttrNumber;
    rel->variable_name = node->name;
    rel->resultRelInfo = NULL;

    if (!node->label)
    {
        rel->label_name = "";
        /*
         *  If no label is specified, assign the generic label name that
         *  all labels are descendents of.
         */
        node->label = AG_DEFAULT_LABEL_VERTEX;
    }
    else
    {
        rel->label_name = node->label;
    }

    // check to see if the label exists, create the label entry if it does not.
    if (node->label && !label_exists(node->label, cpstate->graph_oid))
    {
        List *parent;
        RangeVar *rv;

        /*
         * setup the default vertex table as the parent table, that we
         * will inherit from.
         */
        rv = get_label_range_var(cpstate->graph_name, cpstate->graph_oid,
                                 AG_DEFAULT_LABEL_VERTEX);

        parent = list_make1(rv);

        // create the label
        create_label(cpstate->graph_name, node->label, LABEL_TYPE_VERTEX,
                     parent);
    }

    rel->flags |= CYPHER_TARGET_NODE_FLAG_INSERT;

    rv = makeRangeVar(cpstate->graph_name, node->label, -1);
    label_relation = parserOpenTable(&cpstate->pstate, rv, RowExclusiveLock);

    // Store the relid
    rel->relid = RelationGetRelid(label_relation);

    pnsi = addRangeTableEntryForRelation((ParseState *)cpstate, label_relation,
                                        AccessShareLock, NULL, false, false);
    rte = pnsi->p_rte;
    rte->requiredPerms = ACL_INSERT;

    // id
    rel->id_expr = (Expr *)build_column_default(label_relation,
                                                Anum_ag_label_vertex_table_id);

    rel->prop_expr = cypher_create_properties(cpstate, rel, label_relation,
                                              node->props, ENT_VERTEX);

    table_close(label_relation, NoLock);

    return rel;
}

/*
 * Takes a MERGE parse node and converts it to a MATCH parse node
 */
static cypher_clause *convert_merge_to_match(cypher_merge *merge)
{
    cypher_match *match = make_ag_node(cypher_match);
    cypher_clause *clause = palloc(sizeof(cypher_clause));

    // match supports multiple paths, whereas merge only supports one.
    match->pattern = list_make1(merge->path);
    // MERGE does not support where
    match->where = NULL;

    /*
     *  We do not want the transform logic to transform the previous clauses
     *  with this, just handle this one clause.
     */
    clause->prev = NULL;
    clause->self = (Node *)match;
    clause->next = NULL;

    return clause;
}

/*
 * Get a namespace item for the given rte.
 */
static ParseNamespaceItem *get_namespace_item(ParseState *pstate,
                                                 RangeTblEntry *rte)
{
    ParseNamespaceItem *nsitem = NULL;
    ListCell *l;

    foreach(l, pstate->p_namespace)
	{
        nsitem = lfirst(l);
        if (rte == nsitem->p_rte )
            return nsitem;
	}
    Assert(nsitem != NULL);
    return NULL;
}

/*
 * Creates the function expression that represents the clause. Adds the
 * extensible node that represents the metadata that the clause needs to
 * handle the clause in the execution phase.
 */
static FuncExpr *make_clause_func_expr(char *function_name,
                                       Node *clause_information)
{
    Const *clause_information_const;
    Oid func_oid;
    FuncExpr *func_expr;

    StringInfo str = makeStringInfo();
    /*
     * Serialize the clause_information data structure. In certain
     * cases (Prepared Statements and PL/pgsql), the MemoryContext that
     * it is stored in will be destroyed. We need to get it into a format
     * that Postgres' can copy between MemoryContexts. Just making it into
     * an ExtensibleNode does not work, because there are certain parts of
     * Postgres that cannot handle an ExtensibleNode in a function call.
     * So we serialize the data structure and place it into a Const node
     * that can handle these situations AND be copied correctly.
     */
    outNode(str, clause_information);

    clause_information_const = makeConst(INTERNALOID, -1, InvalidOid, str->len,
                             PointerGetDatum(str->data), false, false);

    func_oid = get_ag_func_oid(function_name, 1, INTERNALOID);

    func_expr = makeFuncExpr(func_oid, AGTYPEOID,
                             list_make1(clause_information_const), InvalidOid,
                             InvalidOid, COERCE_EXPLICIT_CALL);

    return func_expr;
}

/*
 * Utility function that helps a clause add the information needed to
 * the query from the previous clause.
 */
static void handle_prev_clause(cypher_parsestate *cpstate, Query *query,
                               cypher_clause *clause, bool first_rte)
{
    ParseState *pstate = (ParseState *) cpstate;

    int rtindex;
    ParseNamespaceItem *pnsi;

    pnsi = transform_prev_cypher_clause(cpstate, clause, true);

    rtindex = list_length(pstate->p_rtable);

    // rte is the first RangeTblEntry in pstate
    if (first_rte)
    {
        Assert(rtindex == 1);
    }

    // add all the rte's attributes to the current queries targetlist
    query->targetList = expandNSItemAttrs(pstate, pnsi, 0, -1);
}

ParseNamespaceItem *find_pnsi(cypher_parsestate *cpstate, char *varname)
{
    ParseState *pstate = (ParseState *) cpstate;
    ListCell *lc;

    foreach (lc, pstate->p_namespace)
    {
        ParseNamespaceItem *pnsi = (ParseNamespaceItem *)lfirst(lc);
        Alias *alias = pnsi->p_rte->alias;
        if (!alias)
            continue;

        if (!strcmp(alias->aliasname, varname))
            return pnsi;
    }

    return NULL;
}<|MERGE_RESOLUTION|>--- conflicted
+++ resolved
@@ -2756,34 +2756,14 @@
         if (!next_node->in_join_tree)
             return NIL;
 
-<<<<<<< HEAD
         if (prev_node->in_join_tree) {
             Node *op = makeSimpleA_Expr(AEXPR_OP, "!!!=", (Node *)make_qual(cpstate, prev_node, "id"), entity->expr, -1);
-	    quals = lappend(quals, op);
-
-	    op = makeSimpleA_Expr(AEXPR_OP, "!!!!=", (Node *)make_qual(cpstate, next_node, "id"), entity->expr, -1);
-=======
-        /*
-         * If the previous node and the next node are in the join tree, we need
-         * to create the age_match_vle_terminal_edge to compare the vle returned
-         * results against the two nodes.
-         */
-        if (prev_node->in_join_tree) {
-            func_name = makeString("age_match_vle_terminal_edge");
-            qualified_func_name = list_make2(catalog, func_name);
-
-            /*
-             * Get the vertex's id and pass to the function. Pass in NULL * otherwise.
-             */
-            left_id = (Node *)make_qual(cpstate, prev_node, "id");
-            right_id = (Node *)make_qual(cpstate, next_node, "id");
-
-            // create the argument list
-            args = list_make3(left_id, right_id, entity->expr);
->>>>>>> a6e89135
+	          quals = lappend(quals, op);
+
+	          op = makeSimpleA_Expr(AEXPR_OP, "!!!!=", (Node *)make_qual(cpstate, next_node, "id"), entity->expr, -1);
 
             quals = lappend(quals, op);
-	}
+      	}
 
         /*
          * When the previous node is not in the join tree, but there is a vle
