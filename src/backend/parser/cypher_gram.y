%{
/*
 * Copyright (C) 2023 PostGraphDB
 *
 * This program is free software: you can redistribute it and/or modify
 * it under the terms of the GNU Affero General Public License as
 * published by the Free Software Foundation, either version 3 of the
 * License, or (at your option) any later version.
 *
 * This program is distributed in the hope that it will be useful,
 * but WITHOUT ANY WARRANTY; without even the implied warranty of
 * MERCHANTABILITY or FITNESS FOR A PARTICULAR PURPOSE.  See the
 * GNU Affero General Public License for more details.
 *
 * You should have received a copy of the GNU Affero General Public License
 * along with this program.  If not, see <https://www.gnu.org/licenses/>.
 *
 * For PostgreSQL Database Management System:
 * (formerly known as Postgres, then as Postgres95)
 *
 * Portions Copyright (c) 2020-2023, Apache Software Foundation
 * Portions Copyright (c) 2019-2020, Bitnine Global
 */

#include "postgraph.h"

#include "nodes/makefuncs.h"
#include "nodes/nodes.h"
#include "nodes/parsenodes.h"
#include "nodes/pg_list.h"
#include "nodes/primnodes.h"
#include "nodes/value.h"
#include "parser/parser.h"

#include "nodes/ag_nodes.h"
#include "nodes/cypher_nodes.h"
#include "parser/ag_scanner.h"
#include "parser/cypher_gram.h"

// override the default action for locations
#define YYLLOC_DEFAULT(current, rhs, n) \
    do \
    { \
        if ((n) > 0) \
            current = (rhs)[1]; \
        else \
            current = -1; \
    } while (0)

#define YYMALLOC palloc
#define YYFREE pfree
%}

%locations
%name-prefix="cypher_yy"
%pure-parser

%lex-param {ag_scanner_t scanner}
%parse-param {ag_scanner_t scanner}
%parse-param {cypher_yy_extra *extra}

%union {
    /* types in cypher_yylex() */
    int integer;
    char *string;
    const char *keyword;

    /* extra types */
    bool boolean;
    Node *node;
    List *list;
    struct WindowDef *windef;
}

%token <integer> INTEGER
%token <string> DECIMAL STRING

%token <string> IDENTIFIER
%token <string> INET
%token <string> PARAMETER
%token <string> OPERATOR

/* operators that have more than 1 character */
%token NOT_EQ LT_EQ GT_EQ DOT_DOT TYPECAST PLUS_EQ

/* keywords in alphabetical order */
%token <keyword> ALL AND AS ASC ASCENDING
                 BETWEEN BY
                 CALL CASE COALESCE CONTAINS CREATE CUBE CURRENT CURRENT_DATE CURRENT_TIME CURRENT_TIMESTAMP
                 DATE DECADE DELETE DESC DESCENDING DETACH DISTINCT
                 ELSE END_P ENDS EXCEPT EXCLUDE EXISTS EXTRACT
                 GROUP GROUPS GROUPING
                 FALSE_P FILTER FIRST_P FOLLOWING FROM
                 HAVING
                 IN INTERSECT INTERVAL IS
<<<<<<< HEAD
                 LIKE LIMIT LOCALTIME LOCALTIMESTAMP
=======
                 LAST_P LIMIT LOCALTIME LOCALTIMESTAMP
>>>>>>> 9ad9528b
                 MATCH MERGE 
                 NO NOT NULL_P NULLS_LA
                 OPTIONAL OTHERS OR ORDER OVER OVERLAPS
                 PARTITION PRECEDING
                 RANGE REMOVE RETURN ROLLUP ROW ROWS
                 SET SETS SKIP STARTS
                 TIME TIES THEN TIMESTAMP TRUE_P
                 UNBOUNDED UNION UNWIND USING
                 WHEN WHERE WINDOW WITH WITHIN WITHOUT
                 XOR
                 YIELD
                 ZONE

/* query */
%type <node> stmt
%type <list> single_query query_part_init query_part_last cypher_stmt
             reading_clause_list updating_clause_list_0 updating_clause_list_1
%type <node> reading_clause updating_clause

/* RETURN and WITH clause */
%type <node> empty_grouping_set cube_clause rollup_clause group_item having_opt return return_item sort_item skip_opt limit_opt with
%type <list> group_item_list return_item_list order_by_opt sort_item_list group_by_opt within_group_clause
%type <integer> order_opt opt_nulls_order 

/* MATCH clause */
%type <node> match cypher_varlen_opt cypher_range_opt cypher_range_idx
             cypher_range_idx_opt
%type <integer> Iconst
%type <boolean> optional_opt

/* CREATE clause */
%type <node> create

/* UNWIND clause */
%type <node> unwind

/* SET and REMOVE clause */
%type <node> set set_item remove remove_item
%type <list> set_item_list remove_item_list

/* DELETE clause */
%type <node> delete
%type <boolean> detach_opt

/* MERGE clause */
%type <node> merge

/* CALL ... YIELD clause */
%type <node> call_stmt yield_item
%type <list> yield_item_list

/* common */
%type <node> where_opt

/* pattern */
%type <list> pattern simple_path_opt_parens simple_path
%type <node> path anonymous_path
             path_node path_relationship path_relationship_body
             properties_opt
%type <string> label_opt

/* expression */
%type <node> expr expr_opt expr_atom expr_literal map list

%type <node> expr_case expr_case_when expr_case_default
%type <list> expr_case_when_list

%type <node> expr_var expr_func expr_func_norm expr_func_subexpr
%type <list> expr_list expr_list_opt map_keyval_list_opt map_keyval_list

%type <node> filter_clause
%type <list> window_clause window_definition_list opt_partition_clause
%type <windef> window_definition over_clause window_specification opt_frame_clause
               frame_extent frame_bound
%type <integer>    opt_window_exclusion_clause
%type <string> all_op
/* names */
%type <string> property_key_name var_name var_name_opt label_name
%type <string> symbolic_name schema_name temporal_cast
%type <keyword> reserved_keyword safe_keywords conflicted_keywords
%type <list> func_name

/*set operations*/
%type <boolean> all_or_distinct

/* precedence: lowest to highest */
%left UNION INTERSECT EXCEPT
%left OR
%left AND
%left XOR
%right NOT
%left '=' NOT_EQ '<' LT_EQ '>' GT_EQ '~' '!'
%left OPERATOR
%left '+' '-'
%left '*' '/' '%'
%left '^' '&' '|'
%nonassoc IN IS
%right UNARY_MINUS
%nonassoc CONTAINS ENDS EQ_TILDE STARTS LIKE
%left '[' ']' '(' ')'
%left '.'
%left TYPECAST

%{
// logical operators
static Node *make_or_expr(Node *lexpr, Node *rexpr, int location);
static Node *make_and_expr(Node *lexpr, Node *rexpr, int location);
static Node *make_xor_expr(Node *lexpr, Node *rexpr, int location);
static Node *make_not_expr(Node *expr, int location);

// arithmetic operators
static Node *do_negate(Node *n, int location);
static void do_negate_float(Value *v);

// indirection
static Node *append_indirection(Node *expr, Node *selector);

// literals
static Node *make_int_const(int i, int location);
static Node *make_float_const(char *s, int location);
static Node *make_string_const(char *s, int location);
static Node *make_bool_const(bool b, int location);
static Node *make_inet_const(char *s, int location);
static Node *make_null_const(int location);

// typecast
static Node *make_typecast_expr(Node *expr, char *typecast, int location);

// sql value
static Node *makeSQLValueFunction(SQLValueFunctionOp op, int32 typmod, int location);
// setops
static Node *make_set_op(SetOperation op, bool all_or_distinct, List *larg, List *rarg);

// comparison
static bool is_A_Expr_a_comparison_operation(A_Expr *a);
%}
%%

/*
 * query
 */

stmt:
    cypher_stmt semicolon_opt
        {
            /*
             * If there is no transition for the lookahead token and the
             * clauses can be reduced to single_query, the parsing is
             * considered successful although it actually isn't.
             *
             * For example, when `MATCH ... CREATE ... MATCH ... ;` query is
             * being parsed, there is no transition for the second `MATCH ...`
             * because the query is wrong but `MATCH .. CREATE ...` is correct
             * so it will be reduced to query_part_last anyway even if there
             * are more tokens to read.
             *
             * Throw syntax error in this case.
             */
            if (yychar != YYEOF)
                yyerror(&yylloc, scanner, extra, "syntax error");

            extra->result = $1;
        }
    ;

cypher_stmt:
    single_query
        {
            $$ = $1;
        }
    | '(' cypher_stmt ')'
        {
            $$ = $2;
        }
    | cypher_stmt UNION all_or_distinct cypher_stmt
        {
            $$ = list_make1(make_set_op(SETOP_UNION, $3, $1, $4));
        }
    | cypher_stmt INTERSECT all_or_distinct cypher_stmt
        {
            $$ = list_make1(make_set_op(SETOP_INTERSECT, $3, $1, $4));
        }
    | cypher_stmt EXCEPT all_or_distinct cypher_stmt
        {
            $$ = list_make1(make_set_op(SETOP_EXCEPT, $3, $1, $4));
        }
    ;

call_stmt:
    CALL expr_func_norm AS var_name where_opt
        {
            cypher_call *call = make_ag_node(cypher_call);
            call->cck = CCK_FUNCTION;
            call->func = $2;
            call->yield_list = NIL;
            call->alias = $4;
            call->where = $5;
            call->cypher = NIL;
            call->query_tree = NULL;
            $$ = call;
       }
    | CALL expr_func_norm YIELD yield_item_list where_opt
        {
            cypher_call *call = make_ag_node(cypher_call);
            call->cck = CCK_FUNCTION;
            call->func = $2;
            call->yield_list = $3;
            call->alias = $4;
            call->where = $5;
            call->cypher = NIL;
            call->query_tree = NULL;
            $$ = call;

            ereport(ERROR,
                    (errcode(ERRCODE_SYNTAX_ERROR),
                     errmsg("CALL... [YIELD] not supported yet"),
                     ag_scanner_errposition(@1, scanner)));
        }
    | CALL '{' cypher_stmt '}'
        {
            cypher_call *call = make_ag_node(cypher_call);
            call->cck = CCK_CYPHER_SUBQUERY;
            call->func = NULL;
            call->yield_list = NIL;
            call->alias = NULL;
            call->where = NULL;
            call->cypher = $3;
            call->query_tree = NULL;
            $$ = call;
        }
    ;

yield_item_list:
    yield_item
        {
            $$ = list_make1($1);
        }
    | yield_item_list ',' yield_item
        {
            $$ = lappend($1, $3);
        }
    ;

yield_item:
    expr AS var_name
        {
            ResTarget *n;

            n = makeNode(ResTarget);
            n->name = $3;
            n->indirection = NIL;
            n->val = $1;
            n->location = @1;

            $$ = (Node *)n;
        }
    | expr
        {
            ResTarget *n;

            n = makeNode(ResTarget);
            n->name = NULL;
            n->indirection = NIL;
            n->val = $1;
            n->location = @1;

            $$ = (Node *)n;
        }
    | '*'
        {
            ColumnRef *cr;
            ResTarget *rt;

            cr = makeNode(ColumnRef);
            cr->fields = list_make1(makeNode(A_Star));
            cr->location = @1;

            rt = makeNode(ResTarget);
            rt->name = NULL;
            rt->indirection = NIL;
            rt->val = (Node *)cr;
            rt->location = @1;

            $$ = (Node *)rt;
        }
    ;


semicolon_opt:
    /* empty */
    | ';'
    ;

all_or_distinct:
    ALL
    {
        $$ = true;
    }
    | DISTINCT
    {
        $$ = false;
    }
    | /*EMPTY*/
    {
        $$ = false;
    }

/*
 * The overall structure of single_query looks like below.
 *
 * ( reading_clause* updating_clause* with )*
 * reading_clause* ( updating_clause+ | updating_clause* return )
 */
single_query:
    query_part_init query_part_last
        {
            $$ = list_concat($1, $2);
        }
    ;

query_part_init:
    /* empty */
        {
            $$ = NIL;
        }
    | query_part_init reading_clause_list updating_clause_list_0 with
        {
            $$ = lappend(list_concat(list_concat($1, $2), $3), $4);
        }
    ;

query_part_last:
    reading_clause_list updating_clause_list_1
        {
            $$ = list_concat($1, $2);
        }
    | reading_clause_list updating_clause_list_0 return
        {
            $$ = lappend(list_concat($1, $2), $3);
        }
    ;

reading_clause_list:
    /* empty */
        {
            $$ = NIL;
        }
    | reading_clause_list reading_clause
        {
            $$ = lappend($1, $2);
        }
    ;

reading_clause:
    match
    | unwind
    ;

updating_clause_list_0:
    /* empty */
        {
            $$ = NIL;
        }
    | updating_clause_list_1
    ;

updating_clause_list_1:
    updating_clause
        {
            $$ = list_make1($1);
        }
    | updating_clause_list_1 updating_clause
        {
            $$ = lappend($1, $2);
        }
    ;

updating_clause:
    create
    | set
    | remove
    | delete
    | merge
    | call_stmt
    ;

cypher_varlen_opt:
    '*' cypher_range_opt
        {
            A_Indices *n = (A_Indices *) $2;

            if (n->lidx == NULL)
                n->lidx = make_int_const(1, @2);

            if (n->uidx != NULL)
            {
                A_Const    *lidx = (A_Const *) n->lidx;
                A_Const    *uidx = (A_Const *) n->uidx;

                if (lidx->val.val.ival > uidx->val.val.ival)
                    ereport(ERROR, (errcode(ERRCODE_SYNTAX_ERROR),
                                    errmsg("invalid range"),
                                    ag_scanner_errposition(@2, scanner)));
            }
            $$ = (Node *) n;
        }
    | /* EMPTY */
        {
            $$ = NULL;
        }
    ;

cypher_range_opt:
    cypher_range_idx
        {
            A_Indices  *n;

            n = makeNode(A_Indices);
            n->lidx = copyObject($1);
            n->uidx = $1;
            $$ = (Node *) n;
        }
    | cypher_range_idx_opt DOT_DOT cypher_range_idx_opt
        {
            A_Indices  *n;

            n = makeNode(A_Indices);
            n->lidx = $1;
            n->uidx = $3;
            $$ = (Node *) n;
        }
    | /* EMPTY */
        {
            $$ = (Node *) makeNode(A_Indices);
        }
    ;

cypher_range_idx:
    Iconst
        {
            $$ = make_int_const($1, @1);
        }
    ;

cypher_range_idx_opt:
                        cypher_range_idx
                        | /* EMPTY */                   { $$ = NULL; }
                ;

Iconst: INTEGER
;
/*
 * RETURN and WITH clause
 */
having_opt:
    /* empty */
        {
            $$ = NULL;
        }
    | HAVING expr
        {
            $$ = $2;
        }
;


group_by_opt:
    /* empty */
        {
            $$ = NIL;
        }
    | GROUP BY group_item_list
        {
            $$ = $3;
        }
;

group_item_list:
    group_item { $$ = list_make1($1); }
        | group_item_list ',' group_item { $$ = lappend($1, $3); }
;

group_item:
    expr { $$ = $1; }
        | cube_clause { $$ = $1; }
        | rollup_clause { $$ = $1; }
        | empty_grouping_set { $$ = $1; }
;

rollup_clause:
    ROLLUP '(' expr_list ')'
        {
            $$ = (Node *) makeGroupingSet(GROUPING_SET_ROLLUP, $3, @1);
        }
;

cube_clause:
     CUBE '(' expr_list ')'
     {
         $$ = (Node *) makeGroupingSet(GROUPING_SET_CUBE, $3, @1);
     }
;

empty_grouping_set:
    '(' ')'
    {
        $$ = (Node *) makeGroupingSet(GROUPING_SET_EMPTY, NIL, @1);
    }
;

return:
    RETURN DISTINCT return_item_list group_by_opt having_opt window_clause order_by_opt skip_opt limit_opt
        {
            cypher_return *n;

            n = make_ag_node(cypher_return);
            n->distinct = true;
            n->items = $3;
            n->real_group_clause = $4;
            n->having = $5;
            n->window_clause = $6;
            n->order_by = $7;
            n->skip = $8;
            n->limit = $9;
            n->where = NULL;

            $$ = (Node *)n;
        }
    | RETURN return_item_list group_by_opt having_opt window_clause order_by_opt skip_opt limit_opt
        {
            cypher_return *n;

            n = make_ag_node(cypher_return);
            n->distinct = false;
            n->items = $2;
            n->real_group_clause = $3;
            n->having = $4;
            n->window_clause = $5;
            n->order_by = $6;
            n->skip = $7;
            n->limit = $8;
            n->where = NULL;

            $$ = (Node *)n;
        }

    ;

return_item_list:
    return_item
        {
            $$ = list_make1($1);
        }
    | return_item_list ',' return_item
        {
            $$ = lappend($1, $3);
        }
    ;

return_item:
    expr AS var_name
        {
            ResTarget *n;

            n = makeNode(ResTarget);
            n->name = $3;
            n->indirection = NIL;
            n->val = $1;
            n->location = @1;

            $$ = (Node *)n;
        }
    | expr
        {
            ResTarget *n;

            n = makeNode(ResTarget);
            n->name = NULL;
            n->indirection = NIL;
            n->val = $1;
            n->location = @1;

            $$ = (Node *)n;
        }
    | '*'
        {
            ColumnRef *cr;
            ResTarget *rt;

            cr = makeNode(ColumnRef);
            cr->fields = list_make1(makeNode(A_Star));
            cr->location = @1;

            rt = makeNode(ResTarget);
            rt->name = NULL;
            rt->indirection = NIL;
            rt->val = (Node *)cr;
            rt->location = @1;

            $$ = (Node *)rt;
        }
    ;

opt_nulls_order: NULLS_LA FIRST_P { $$ = SORTBY_NULLS_FIRST; }
     | NULLS_LA LAST_P { $$ = SORTBY_NULLS_LAST; }
     | /*EMPTY*/ { $$ = SORTBY_NULLS_DEFAULT; }
;       
                        


order_by_opt:
    /* empty */
        {
            $$ = NIL;
        }
    | ORDER BY sort_item_list
        {
            $$ = $3;
        }
    ;

sort_item_list:
    sort_item
        {
            $$ = list_make1($1);
        }
    | sort_item_list ',' sort_item
        {
            $$ = lappend($1, $3);
        }
    ;

sort_item:
    expr USING all_op opt_nulls_order
    {
        SortBy *n;

        n = makeNode(SortBy);
        n->node = $1;
        n->sortby_dir = SORTBY_USING;
        n->sortby_nulls = $4;
        n->useOp = list_make2(makeString("postgraph"), makeString($3));
        n->location = @3;

        $$ = (Node *)n;

    }
    | expr order_opt opt_nulls_order
    {
        SortBy *n;

        n = makeNode(SortBy);
        n->node = $1;
        n->sortby_dir = $2;
        n->sortby_nulls = $3;
        n->useOp = NIL;
        n->location = -1; // no operator

        $$ = (Node *)n;
    }
;

order_opt:
    /* empty */
        {
            $$ = SORTBY_DEFAULT;
        }
    | ASC
        {
            $$ = SORTBY_ASC;
        }
    | ASCENDING
        {
            $$ = SORTBY_ASC;
        }
    | DESC
        {
            $$ = SORTBY_DESC;
        }
    | DESCENDING
        {
            $$ = SORTBY_DESC;
        }
    ;

skip_opt:
    /* empty */
        {
            $$ = NULL;
        }
    | SKIP expr
        {
            $$ = $2;
        }
    ;

limit_opt:
    /* empty */
        {
            $$ = NULL;
        }
    | LIMIT expr
        {
            $$ = $2;
        }
    ;

with:
    WITH DISTINCT return_item_list where_opt group_by_opt having_opt window_clause order_by_opt skip_opt limit_opt
        {
            ListCell *li;
            cypher_with *n;

            // check expressions are aliased
            foreach (li, $3)
            {
                ResTarget *item = lfirst(li);

                // variable does not have to be aliased
                if (IsA(item->val, ColumnRef) || item->name)
                    continue;

                ereport(ERROR,
                        (errcode(ERRCODE_SYNTAX_ERROR),
                         errmsg("expression item must be aliased"),
                         errhint("Items can be aliased by using AS."),
                         ag_scanner_errposition(item->location, scanner)));
            }

            n = make_ag_node(cypher_with);
            n->distinct = true;
            n->items = $3;
            n->real_group_clause = $5;
            n->having = $6;
            n->window_clause = $7;
            n->order_by = $8;
            n->skip = $9;
            n->limit = $10;
            n->where = $4;

            $$ = (Node *)n;
        }
    | WITH return_item_list where_opt group_by_opt having_opt window_clause order_by_opt skip_opt limit_opt
        {
            ListCell *li;
            cypher_with *n;

            // check expressions are aliased
            foreach (li, $2)
            {
                ResTarget *item = lfirst(li);

                // variable does not have to be aliased
                if (IsA(item->val, ColumnRef) || item->name)
                    continue;

                ereport(ERROR,
                        (errcode(ERRCODE_SYNTAX_ERROR),
                         errmsg("expression item must be aliased"),
                         errhint("Items can be aliased by using AS."),
                         ag_scanner_errposition(item->location, scanner)));
            }

            n = make_ag_node(cypher_with);
            n->distinct = false;
            n->items = $2;
            n->real_group_clause = $4;
            n->having = $5;
            n->window_clause = $6;
            n->order_by = $7;
            n->skip = $8;
            n->limit = $9;
            n->where = $3;

            $$ = (Node *)n;
        }
    ;

/*
 * MATCH clause
 */

match:
    optional_opt MATCH pattern where_opt order_by_opt
        {
            cypher_match *n;

            n = make_ag_node(cypher_match);
            n->optional = $1;
            n->pattern = $3;
            n->where = $4;
            n->order_by = $5;

            $$ = (Node *)n;
        }
    ;

optional_opt:
    OPTIONAL
        {
            $$ = true;
        }
    | /* EMPTY */
        {
            $$ = false;
        }
    ;


unwind:
    UNWIND expr AS var_name
        {
            ResTarget  *res;
            cypher_unwind *n;

            res = makeNode(ResTarget);
            res->name = $4;
            res->val = (Node *) $2;
            res->location = @2;

            n = make_ag_node(cypher_unwind);
            n->target = res;
            $$ = (Node *) n;
        }

/*
 * CREATE clause
 */

create:
    CREATE pattern
        {
            cypher_create *n;

            n = make_ag_node(cypher_create);
            n->pattern = $2;

            $$ = (Node *)n;
        }
    ;

/*
 * SET and REMOVE clause
 */

set:
    SET set_item_list
        {
            cypher_set *n;

            n = make_ag_node(cypher_set);
            n->items = $2;
            n->is_remove = false;
            n->location = @1;

            $$ = (Node *)n;
        }
    ;

set_item_list:
    set_item
        {
            $$ = list_make1($1);
        }
    | set_item_list ',' set_item
        {
            $$ = lappend($1, $3);
        }
    ;

set_item:
    expr '=' expr
        {
            cypher_set_item *n;

            n = make_ag_node(cypher_set_item);
            n->prop = $1;
            n->expr = $3;
            n->is_add = false;
            n->location = @1;

            $$ = (Node *)n;
        }
   | expr PLUS_EQ expr
        {
            cypher_set_item *n;

            n = make_ag_node(cypher_set_item);
            n->prop = $1;
            n->expr = $3;
            n->is_add = true;
            n->location = @1;

            $$ = (Node *)n;
        }
    ;

remove:
    REMOVE remove_item_list
        {
            cypher_set *n;

            n = make_ag_node(cypher_set);
            n->items = $2;
            n->is_remove = true;
             n->location = @1;

            $$ = (Node *)n;
        }
    ;

remove_item_list:
    remove_item
        {
            $$ = list_make1($1);
        }
    | remove_item_list ',' remove_item
        {
            $$ = lappend($1, $3);
        }
    ;

remove_item:
    expr
        {
            cypher_set_item *n;

            n = make_ag_node(cypher_set_item);
            n->prop = $1;
            n->expr = make_null_const(-1);
            n->is_add = false;

            $$ = (Node *)n;
        }
    ;

/*
 * DELETE clause
 */

delete:
    detach_opt DELETE expr_list
        {
            cypher_delete *n;

            n = make_ag_node(cypher_delete);
            n->detach = $1;
            n->exprs = $3;
            n->location = @1;

            $$ = (Node *)n;
        }
    ;

detach_opt:
    DETACH
        {
            $$ = true;
        }
    | /* EMPTY */
        {
            $$ = false;
        }
    ;

/*
 * MERGE clause
 */
merge:
    MERGE path
        {
            cypher_merge *n;

            n = make_ag_node(cypher_merge);
            n->path = $2;

            $$ = (Node *)n;
        }
    ;

/*
 * common
 */

where_opt:
    /* empty */
        {
            $$ = NULL;
        }
    | WHERE expr
        {
            $$ = $2;
        }
    ;

/*
 * pattern
 */

/* pattern is a set of one or more paths */
pattern:
    path
        {
            $$ = list_make1($1);
        }
    | pattern ',' path
        {
            $$ = lappend($1, $3);
        }
    ;

/* path is a series of connected nodes and relationships */
path:
    anonymous_path
    | var_name '=' anonymous_path /* named path */
        {
            cypher_path *p;

            p = (cypher_path *)$3;
            p->var_name = $1;

            $$ = (Node *)p;
        }

    ;

anonymous_path:
    simple_path_opt_parens
        {
            cypher_path *n;

            n = make_ag_node(cypher_path);
            n->path = $1;
            n->var_name = NULL;
            n->location = @1;

            $$ = (Node *)n;
        }
    ;

simple_path_opt_parens:
    simple_path
    | '(' simple_path ')'
        {
            $$ = $2;
        }
    ;

simple_path:
    path_node
        {
            $$ = list_make1($1);
        }
    | simple_path path_relationship path_node
        {
            $$ = lappend(lappend($1, $2), $3);
        }
    ;

path_node:
    '(' var_name_opt label_opt properties_opt ')'
        {
            cypher_node *n;

            n = make_ag_node(cypher_node);
            n->name = $2;
            n->label = $3;
            n->props = $4;
            n->location = @1;

            $$ = (Node *)n;
        }
    ;

path_relationship:
    '-' path_relationship_body '-'
        {
            cypher_relationship *n = (cypher_relationship *)$2;

            n->dir = CYPHER_REL_DIR_NONE;
            n->location = @2;

            $$ = $2;
        }
    | '-' path_relationship_body '-' '>'
        {
            cypher_relationship *n = (cypher_relationship *)$2;

            n->dir = CYPHER_REL_DIR_RIGHT;
            n->location = @2;

            $$ = $2;
        }
    | '<' '-' path_relationship_body '-'
        {
            cypher_relationship *n = (cypher_relationship *)$3;

            n->dir = CYPHER_REL_DIR_LEFT;
            n->location = @3;

            $$ = $3;
        }
    ;

path_relationship_body:
    '[' var_name_opt label_opt cypher_varlen_opt properties_opt ']'
        {
            cypher_relationship *n;

            n = make_ag_node(cypher_relationship);
            n->name = $2;
            n->label = $3;
            n->varlen = $4;
            n->props = $5;

            $$ = (Node *)n;
        }
    |
    /* empty */
        {
            cypher_relationship *n;

            n = make_ag_node(cypher_relationship);
            n->name = NULL;
            n->label = NULL;
            n->varlen = NULL;
            n->props = NULL;

            $$ = (Node *)n;
        }
    ;

label_opt:
    /* empty */
        {
            $$ = NULL;
        }
    | ':' label_name
        {
            $$ = $2;
        }
    ;

properties_opt:
    /* empty */
        {
            $$ = NULL;
        }
    | map
    | PARAMETER
        {
            cypher_param *n;

            n = make_ag_node(cypher_param);
            n->name = $1;
            n->location = @1;

            $$ = (Node *)n;
        }

    ;

/*
 * expression
 */
expr:
    expr OR expr
        {
            $$ = make_or_expr($1, $3, @2);
        }
    | expr AND expr
        {
            $$ = make_and_expr($1, $3, @2);
        }
    | expr XOR expr
        {
            $$ = make_xor_expr($1, $3, @2);
        }
    | NOT expr
        {
            $$ = make_not_expr($2, @1);
        }
    | expr '=' expr
        {
            $$ = (Node *)makeSimpleA_Expr(AEXPR_OP, "=", $1, $3, @2);
        }
    | expr LIKE expr
        {   
            $$ = (Node *)makeSimpleA_Expr(AEXPR_OP, "~~", $1, $3, @2);
        }  
    | expr NOT_EQ expr
        {
            $$ = (Node *)makeSimpleA_Expr(AEXPR_OP, "<>", $1, $3, @2);
        }
    | expr '<' expr
        {
            $$ = (Node *)makeSimpleA_Expr(AEXPR_OP, "<", $1, $3, @2);
        }
    | expr LT_EQ expr
        {
            $$ = (Node *)makeSimpleA_Expr(AEXPR_OP, "<=", $1, $3, @2);
        }
    | expr '>' expr
        {
            $$ = (Node *)makeSimpleA_Expr(AEXPR_OP, ">", $1, $3, @2);
        }
    | expr GT_EQ expr
        {
            $$ = (Node *)makeSimpleA_Expr(AEXPR_OP, ">=", $1, $3, @2);
        }
    | expr '+' expr
        {
            $$ = (Node *)makeSimpleA_Expr(AEXPR_OP, "+", $1, $3, @2);
        }
    | expr '-' expr
        {
            $$ = (Node *)makeSimpleA_Expr(AEXPR_OP, "-", $1, $3, @2);
        }
    | expr '*' expr
        {
            $$ = (Node *)makeSimpleA_Expr(AEXPR_OP, "*", $1, $3, @2);
        }
    | expr '/' expr
        {
            $$ = (Node *)makeSimpleA_Expr(AEXPR_OP, "/", $1, $3, @2);
        }
    | expr '%' expr
        {
            $$ = (Node *)makeSimpleA_Expr(AEXPR_OP, "%", $1, $3, @2);
        }
    | expr '^' expr
        {
            $$ = (Node *)makeSimpleA_Expr(AEXPR_OP, "^", $1, $3, @2);
        }
    | expr OPERATOR expr
        {
            $$ = (Node *)makeSimpleA_Expr(AEXPR_OP, $2, $1, $3, @2);
        }
    | OPERATOR expr
        {
            $$ = (Node *)makeSimpleA_Expr(AEXPR_OP, $1, NULL, $2, @1);
        }
    | expr '<' '-' '>' expr
        {
            $$ = (Node *)makeSimpleA_Expr(AEXPR_OP, "<->", $1, $5, @3);
        }
    | expr IN expr
        {
            $$ = (Node *)makeSimpleA_Expr(AEXPR_OP, "@=", $1, $3, @2);
        }
    | expr IS NULL_P %prec IS
        {
            NullTest *n;

            n = makeNode(NullTest);
            n->arg = (Expr *)$1;
            n->nulltesttype = IS_NULL;
            n->location = @2;

            $$ = (Node *)n;
        }
    | expr IS NOT NULL_P %prec IS
        {
            NullTest *n;

            n = makeNode(NullTest);
            n->arg = (Expr *)$1;
            n->nulltesttype = IS_NOT_NULL;
            n->location = @2;

            $$ = (Node *)n;
        }
    | '-' expr %prec UNARY_MINUS
        {
            $$ = do_negate($2, @1);
        
        }
    | '~' expr %prec UNARY_MINUS
        {
            $$ = (Node *)makeSimpleA_Expr(AEXPR_OP, "~", NULL, $2, @1);
        }
    | expr STARTS WITH expr %prec STARTS
        {
            cypher_string_match *n;

            n = make_ag_node(cypher_string_match);
            n->operation = CSMO_STARTS_WITH;
            n->lhs = $1;
            n->rhs = $4;
            n->location = @2;

            $$ = (Node *)n;
        }
    | expr ENDS WITH expr %prec ENDS
        {
            cypher_string_match *n;

            n = make_ag_node(cypher_string_match);
            n->operation = CSMO_ENDS_WITH;
            n->lhs = $1;
            n->rhs = $4;
            n->location = @2;

            $$ = (Node *)n;
        }
    | expr CONTAINS expr
        {
            cypher_string_match *n;

            n = make_ag_node(cypher_string_match);
            n->operation = CSMO_CONTAINS;
            n->lhs = $1;
            n->rhs = $3;
            n->location = @2;

            $$ = (Node *)n;
        }
    | expr '~' expr
        {
            $$ = (Node *)makeSimpleA_Expr(AEXPR_OP, "~", $1, $3, @2);
        }
    | expr '[' expr ']'  %prec '.'
        {
            A_Indices *i;

            i = makeNode(A_Indices);
            i->is_slice = false;
            i->lidx = NULL;
            i->uidx = $3;

            $$ = append_indirection($1, (Node *)i);
        }
    | expr '[' expr_opt DOT_DOT expr_opt ']'
        {
            A_Indices *i;

            i = makeNode(A_Indices);
            i->is_slice = true;
            i->lidx = $3;
            i->uidx = $5;

            $$ = append_indirection($1, (Node *)i);
        }
    | expr '.' expr
        {
            $$ = append_indirection($1, $3);
        }
    | expr TYPECAST schema_name
        {
            $$ = make_typecast_expr($1, $3, @2);
        }
    | temporal_cast expr %prec TYPECAST
        {
            $$ = make_typecast_expr($2, $1, @1);
        }
    | expr_atom
    ;

all_op:
    OPERATOR
    {
        $$ = $1;
    }
    | '<'
    {
        $$ = "<";
    }
    | '>'
    {
        $$ = ">";
    }
    | '='
        {
            $$ = "=";
        }
    | NOT_EQ
        {
            $$ = "<>";
        }
    | LT_EQ
        {
            $$ = "<=";
        }
    | GT_EQ
        {
            $$ = ">=";
        }
    | '+'
        {
            $$ = "+";
        }
    | '-'
        {
            $$ = "-";
        }
    | '*'
        {
            $$ = "*";
        }
    | '/'
        {
            $$ = "/";
        }
    | '%'
        {
            $$ = "%";
        }
    | '^'
        {
            $$ = "^";
        }
    | '~'
        {
            $$ = "~";
        }
    | '<' '-' '>'
        {
            $$ = "<->";
        }
;

expr_opt:
    /* empty */
        {
            $$ = NULL;
        }
    | expr
    ;

expr_list:
    expr
        {
            $$ = list_make1($1);
        }
    | expr_list ',' expr
        {
            $$ = lappend($1, $3);
        }
    ;

expr_list_opt:
    /* empty */
        {
            $$ = NIL;
        }
    | expr_list
    ;

expr_func:
    expr_func_norm within_group_clause filter_clause over_clause 
    {
        FuncCall *fc = $1;
        /*
         * The order clause for WITHIN GROUP and the one for
         * plain-aggregate ORDER BY share a field, so we have to
         * check here that at most one is present.  We also check
         * for DISTINCT and VARIADIC here to give a better error
         * location.  Other consistency checks are deferred to
         * parse analysis.
         */
        if ($2 != NIL)
        {
             if (fc->agg_order != NIL)
                  ereport(ERROR, (errcode(ERRCODE_SYNTAX_ERROR),
                                  errmsg("cannot use multiple ORDER BY clauses with WITHIN GROUP"),
                                  ag_scanner_errposition(@2, scanner)));
             if (fc->agg_distinct)
                  ereport(ERROR, (errcode(ERRCODE_SYNTAX_ERROR),
                                  errmsg("cannot use DISTINCT with WITHIN GROUP"),
                                  ag_scanner_errposition(@2, scanner)));
              if (fc->func_variadic)
                   ereport(ERROR, (errcode(ERRCODE_SYNTAX_ERROR),
                                   errmsg("cannot use VARIADIC with WITHIN GROUP"),
                                   ag_scanner_errposition(@2, scanner)));
              fc->agg_order = $2;
              fc->agg_within_group = true;
        }


        fc->over = $4;
        fc->agg_filter = $3;
        $$ = fc;
    }
    | expr_func_subexpr
    ;

/*
 * Aggregate decoration clauses
 */
within_group_clause:
    WITHIN GROUP '(' order_by_opt ')' { $$ = $4; }
    | /*EMPTY*/                        { $$ = NIL; }
; 

filter_clause:
     FILTER '(' WHERE expr ')' { $$ = $4; }
     | /*EMPTY*/               { $$ = NULL; }
     ;      

/*
 * Window Definitions
 */                                     
window_clause:
   WINDOW window_definition_list { $$ = $2; }
   | /*EMPTY*/ { $$ = NIL; }
   ;

window_definition_list:
   window_definition  { $$ = list_make1($1); }
   | window_definition_list ',' window_definition { $$ = lappend($1, $3); }
   ;

window_definition:
   IDENTIFIER AS window_specification
   {
       WindowDef *n = $3;
       n->name = $1;
       $$ = n;
   }
   ;           
over_clause:
    OVER window_specification { $$ = $2; }
    | OVER symbolic_name
        {
            WindowDef *n = makeNode(WindowDef);
            n->name = $2;
            n->refname = NULL;
            n->partitionClause = NIL;
            n->orderClause = NIL;
            n->frameOptions = FRAMEOPTION_DEFAULTS;
            n->startOffset = NULL;
            n->endOffset = NULL;
            n->location = @2;
            $$ = n;
       }
     | /*EMPTY*/
         { $$ = NULL; }
     ;


window_specification: //TODO opt_existing_window_name
    '(' opt_partition_clause /*opt_sort_clause*/ order_by_opt opt_frame_clause ')'
     {
         WindowDef *n = makeNode(WindowDef);
         n->name = NULL;
         n->refname = NULL;//$2;
         n->partitionClause = $2;
         n->orderClause = $3;
         /* copy relevant fields of opt_frame_clause */
         n->frameOptions = $4->frameOptions;
         n->startOffset = $4->startOffset;
         n->endOffset = $4->endOffset;
         n->location = @1;
         $$ = n;
      }
      ;


opt_partition_clause: PARTITION BY expr_list { $$ = $3; }
                        | /*EMPTY*/ { $$ = NIL; }
                ;

/*
 * For frame clauses, we return a WindowDef, but only some fields are used:
 * frameOptions, startOffset, and endOffset.
 */
opt_frame_clause:
    RANGE frame_extent opt_window_exclusion_clause
    {
        WindowDef *n = $2;
        n->frameOptions |= FRAMEOPTION_NONDEFAULT | FRAMEOPTION_RANGE;
        n->frameOptions |= $3;
        $$ = n;
    }
    | ROWS frame_extent opt_window_exclusion_clause
    {
        WindowDef *n = $2;
        n->frameOptions |= FRAMEOPTION_NONDEFAULT | FRAMEOPTION_ROWS;
        n->frameOptions |= $3;
        $$ = n;
    }
    | GROUPS frame_extent opt_window_exclusion_clause
    {
        WindowDef *n = $2;
        n->frameOptions |= FRAMEOPTION_NONDEFAULT | FRAMEOPTION_GROUPS;
        n->frameOptions |= $3;
        $$ = n;
    }
    |
    /*EMPTY*/
    {
        WindowDef *n = makeNode(WindowDef);
        n->frameOptions = FRAMEOPTION_DEFAULTS;
        n->startOffset = NULL;
        n->endOffset = NULL;
        $$ = n;
    }

frame_extent: frame_bound
    {
        WindowDef *n = $1;
        /* reject invalid cases */
        if (n->frameOptions & FRAMEOPTION_START_UNBOUNDED_FOLLOWING)
            ereport(ERROR, (errcode(ERRCODE_WINDOWING_ERROR),
                            errmsg("frame start cannot be UNBOUNDED FOLLOWING"),
                            ag_scanner_errposition(@1, scanner)));
        if (n->frameOptions & FRAMEOPTION_START_OFFSET_FOLLOWING)
            ereport(ERROR, (errcode(ERRCODE_WINDOWING_ERROR),
                            errmsg("frame starting from following row cannot end with current row"),
                            ag_scanner_errposition(@1, scanner)));
        n->frameOptions |= FRAMEOPTION_END_CURRENT_ROW;
        $$ = n;
    }
    | BETWEEN frame_bound AND frame_bound
    {
        WindowDef *n1 = $2;
        WindowDef *n2 = $4;
        /* form merged options */
        int             frameOptions = n1->frameOptions;
        /* shift converts START_ options to END_ options */
        frameOptions |= n2->frameOptions << 1;
        frameOptions |= FRAMEOPTION_BETWEEN;
        /* reject invalid cases */
        if (frameOptions & FRAMEOPTION_START_UNBOUNDED_FOLLOWING)
            ereport(ERROR, (errcode(ERRCODE_WINDOWING_ERROR),
                            errmsg("frame start cannot be UNBOUNDED FOLLOWING"),
                            ag_scanner_errposition(@2, scanner)));
        if (frameOptions & FRAMEOPTION_END_UNBOUNDED_PRECEDING)
            ereport(ERROR, (errcode(ERRCODE_WINDOWING_ERROR),
                            errmsg("frame end cannot be UNBOUNDED PRECEDING"),
                            ag_scanner_errposition(@4, scanner)));
        if ((frameOptions & FRAMEOPTION_START_CURRENT_ROW) && (frameOptions & FRAMEOPTION_END_OFFSET_PRECEDING))
            ereport(ERROR, (errcode(ERRCODE_WINDOWING_ERROR),
                            errmsg("frame starting from current row cannot have preceding rows"),
                            ag_scanner_errposition(@4, scanner)));
        if ((frameOptions & FRAMEOPTION_START_OFFSET_FOLLOWING) &&
                (frameOptions & (FRAMEOPTION_END_OFFSET_PRECEDING | FRAMEOPTION_END_CURRENT_ROW)))
            ereport(ERROR, (errcode(ERRCODE_WINDOWING_ERROR),
                            errmsg("frame starting from following row cannot have preceding rows"),
                            ag_scanner_errposition(@4, scanner)));
        n1->frameOptions = frameOptions;
        n1->endOffset = n2->startOffset;
        $$ = n1;
    }
    ;

/*
 * This is used for both frame start and frame end, with output set up on
 * the assumption it's frame start; the frame_extent productions must reject
 * invalid cases.
 */
frame_bound:
     UNBOUNDED PRECEDING
        {
              WindowDef *n = makeNode(WindowDef);
              n->frameOptions = FRAMEOPTION_START_UNBOUNDED_PRECEDING;
              n->startOffset = NULL;
              n->endOffset = NULL;
        $$ = n;
        }
     | UNBOUNDED FOLLOWING
          {
              WindowDef *n = makeNode(WindowDef);
              n->frameOptions = FRAMEOPTION_START_UNBOUNDED_FOLLOWING;
              n->startOffset = NULL;
              n->endOffset = NULL;
              $$ = n;
          }
     | CURRENT ROW
          {
              WindowDef *n = makeNode(WindowDef);
              n->frameOptions = FRAMEOPTION_START_CURRENT_ROW;
              n->startOffset = NULL;
              n->endOffset = NULL;
              $$ = n;
          }
     | expr PRECEDING
          {
              WindowDef *n = makeNode(WindowDef);
              n->frameOptions = FRAMEOPTION_START_OFFSET_PRECEDING;
              n->startOffset = $1;
              n->endOffset = NULL;
              $$ = n;
          }
     | expr FOLLOWING
          {
              WindowDef *n = makeNode(WindowDef);
              n->frameOptions = FRAMEOPTION_START_OFFSET_FOLLOWING;
              n->startOffset = $1;
              n->endOffset = NULL;
              $$ = n;
          }
;

opt_window_exclusion_clause:
    EXCLUDE CURRENT ROW   { $$ = FRAMEOPTION_EXCLUDE_CURRENT_ROW; }
    | EXCLUDE GROUP         { $$ = FRAMEOPTION_EXCLUDE_GROUP; }
    | EXCLUDE TIES          { $$ = FRAMEOPTION_EXCLUDE_TIES; }
    | EXCLUDE NO OTHERS     { $$ = 0; }
    | /*EMPTY*/             { $$ = 0; }
;


expr_func_norm:
    func_name '(' ')'
        {
            $$ = (Node *)makeFuncCall($1, NIL, COERCE_SQL_SYNTAX, @1);
        }
    | func_name '(' expr_list ')'
        {
            $$ = (Node *)makeFuncCall($1, $3, COERCE_SQL_SYNTAX, @1);
        }
    /* borrowed from PG's grammar */
    | func_name '(' '*' ')'
        {
            /*
             * We consider AGGREGATE(*) to invoke a parameterless
             * aggregate.  This does the right thing for COUNT(*),
             * and there are no other aggregates in SQL that accept
             * '*' as parameter.
             *
             * The FuncCall node is also marked agg_star = true,
             * so that later processing can detect what the argument
             * really was.
             */
             FuncCall *n = (FuncCall *)makeFuncCall($1, NIL, COERCE_SQL_SYNTAX, @1);
             n->agg_star = true;
             $$ = (Node *)n;
         }
    | func_name '(' DISTINCT  expr_list ')'
        {
            FuncCall *n = (FuncCall *)makeFuncCall($1, $4, COERCE_SQL_SYNTAX, @1);
            n->agg_order = NIL;
            n->agg_distinct = true;
            $$ = (Node *)n;
        }
    ;

expr_func_subexpr:
    CURRENT_DATE
        {
            $$ = makeSQLValueFunction(SVFOP_CURRENT_DATE, -1, @1);
        }
    | CURRENT_TIME
        {
            $$ = makeSQLValueFunction(SVFOP_CURRENT_TIME, -1, @1);
        }
    | CURRENT_TIME '(' INTEGER ')'
        {
            $$ = makeSQLValueFunction(SVFOP_CURRENT_TIME, $3, @1);
        }
    | CURRENT_TIMESTAMP
        {
            $$ = makeSQLValueFunction(SVFOP_CURRENT_TIMESTAMP, -1, @1);
        }
    | CURRENT_TIMESTAMP '(' INTEGER ')'
        {
            $$ = makeSQLValueFunction(SVFOP_CURRENT_TIMESTAMP, $3, @1);
        }
    | COALESCE '(' expr_list ')'
        {
            CoalesceExpr *c;

            c = makeNode(CoalesceExpr);
            c->args = $3;
            c->location = @1;
            $$ = (Node *) c;
        }
    | LOCALTIME
        {
            $$ = makeSQLValueFunction(SVFOP_LOCALTIME, -1, @1);
        }
    | LOCALTIME '(' INTEGER ')'
        {
            $$ = makeSQLValueFunction(SVFOP_LOCALTIME, $3, @1);
        }
    | LOCALTIMESTAMP
        {
            $$ = makeSQLValueFunction(SVFOP_LOCALTIMESTAMP, -1, @1);
        }
    | LOCALTIMESTAMP '(' INTEGER ')'
        {
            $$ = makeSQLValueFunction(SVFOP_LOCALTIMESTAMP, $3, @1);
        }
    | EXISTS '(' anonymous_path ')'
        {
            cypher_sub_pattern *sub;
            SubLink    *n;

            sub = make_ag_node(cypher_sub_pattern);
            sub->kind = CSP_EXISTS;
            sub->pattern = list_make1($3);
            cypher_match *match = make_ag_node(cypher_match);
            match->pattern = list_make1($3);//subpat->pattern;
            match->where = NULL;
            sub->pattern = list_make1(match);
            n = makeNode(SubLink);
            n->subLinkType = EXISTS_SUBLINK;
            n->subLinkId = 0;
            n->testexpr = NULL;
            n->operName = NIL;
            n->subselect = (Node *) sub;
            n->location = @1;
            $$ = (Node *) n;
        }
    | EXISTS '(' cypher_stmt ')'
        {        
            cypher_sub_pattern *sub;
            SubLink    *n;
                 
            sub = make_ag_node(cypher_sub_pattern);
            sub->kind = CSP_EXISTS;
            sub->pattern = $3;
            
            n = makeNode(SubLink);
            n->subLinkType = EXISTS_SUBLINK;
            n->subLinkId = 0;
            n->testexpr = NULL;
            n->operName = NIL;
            n->subselect = (Node *) sub;
            n->location = @1;
            $$ = (Node *) n;
        }
    | EXTRACT '(' IDENTIFIER FROM expr ')'
        {
            $$ = (Node *)makeFuncCall(list_make1(makeString($1)),
                                      list_make2(make_string_const($3, @3), $5),
                                      COERCE_SQL_SYNTAX, @1);
        }
    | '(' expr ',' expr ')' OVERLAPS '(' expr ',' expr ')'
        {
            $$ = makeFuncCall(list_make1(makeString("overlaps")), list_make4($2, $4, $8, $10), COERCE_SQL_SYNTAX, @6);
        }
    ;

temporal_cast:
    TIMESTAMP
        {
            $$ = pnstrdup("timestamp", 9);
        }
    | TIMESTAMP WITHOUT TIME ZONE
        {
            $$ = pnstrdup("timestamp", 9);
        }
    | TIMESTAMP WITH TIME ZONE
        {
            $$ = pnstrdup("timestamptz", 11);
        }
    | DATE
        {
            $$ = pnstrdup("date", 4);
        }
    | TIME
        {
            $$ = pnstrdup("time", 4); 
        }
    | TIME WITHOUT TIME ZONE
        {
            $$ = pnstrdup("time", 4);
        }
    | TIME WITH TIME ZONE
        {
            $$ = pnstrdup("timetz", 6);
        }
    | INTERVAL
        {
            $$ = pnstrdup("interval", 8);
        }
    ;

expr_atom:
    expr_literal
    | PARAMETER
        {
            cypher_param *n;

            n = make_ag_node(cypher_param);
            n->name = $1;
            n->location = @1;

            $$ = (Node *)n;
        }
    | '(' expr ')'
        {
            $$ = $2;
        }
    | expr_case
    | expr_var
    | expr_func
    ;

expr_literal:
    INTEGER
        {
            $$ = make_int_const($1, @1);
        }
    | DECIMAL
        {
            $$ = make_float_const($1, @1);
        }
    | STRING
        {
            $$ = make_string_const($1, @1);
        }
    | TRUE_P
        {
            $$ = make_bool_const(true, @1);
        }
    | FALSE_P
        {
            $$ = make_bool_const(false, @1);
        }
    | NULL_P
        {
            $$ = make_null_const(@1);
        }
    | INET
        {
            $$ = make_inet_const($1, @1);
        }
    | map
    | list
    ;

map:
    '{' map_keyval_list_opt '}'
        {
            cypher_map *n;

            n = make_ag_node(cypher_map);
            n->keyvals = $2;

            $$ = (Node *)n;
        }
    ;

map_keyval_list_opt:
    /* empty */
        {
            $$ = NIL;
        }
    | map_keyval_list
    ;

map_keyval_list:
    property_key_name ':' expr
        {
            $$ = list_make2(makeString($1), $3);
        }
    | map_keyval_list ',' property_key_name ':' expr
        {
            $$ = lappend(lappend($1, makeString($3)), $5);
        }
    ;

list:
    '[' expr_list_opt ']'
        {
            cypher_list *n;

            n = make_ag_node(cypher_list);
            n->elems = $2;

            $$ = (Node *)n;
        }
    ;

expr_case:
    CASE expr expr_case_when_list expr_case_default END_P
        {
            CaseExpr *n;

            n = makeNode(CaseExpr);
            n->casetype = InvalidOid;
            n->arg = (Expr *) $2;
            n->args = $3;
            n->defresult = (Expr *) $4;
            n->location = @1;
            $$ = (Node *) n;
        }
    | CASE expr_case_when_list expr_case_default END_P
        {
            CaseExpr *n;

            n = makeNode(CaseExpr);
            n->casetype = InvalidOid;
            n->args = $2;
            n->defresult = (Expr *) $3;
            n->location = @1;
            $$ = (Node *) n;
        }
    ;

expr_case_when_list:
    expr_case_when
        {
            $$ = list_make1($1);
        }
    | expr_case_when_list expr_case_when
        {
            $$ = lappend($1, $2);
        }
    ;

expr_case_when:
    WHEN expr THEN expr
        {
            CaseWhen   *n;

            n = makeNode(CaseWhen);
            n->expr = (Expr *) $2;
            n->result = (Expr *) $4;
            n->location = @1;
            $$ = (Node *) n;
        }
    ;

expr_case_default:
    ELSE expr
        {
            $$ = $2;
        }
    | /* EMPTY */
        {
            $$ = NULL;
        }
    ;

expr_var:
    var_name
        {
            ColumnRef *n;

            n = makeNode(ColumnRef);
            n->fields = list_make1(makeString($1));
            n->location = @1;

            $$ = (Node *)n;
        }
    ;

/*
 * names
 */
func_name:
    symbolic_name
        {
            $$ = list_make1(makeString($1));
        }
    /*
     * symbolic_name '.' symbolic_name is already covered with the
     * rule expr '.' expr above. This rule is to allow most reserved
     * keywords to be used as well. So, it essentially makes the
     * rule schema_name '.' symbolic_name for func_name
     */
    | safe_keywords '.' symbolic_name
        {
            $$ = list_make2(makeString((char *)$1), makeString($3));
        }
    ;

property_key_name:
    schema_name
    ;

var_name:
    symbolic_name
    ;

var_name_opt:
    /* empty */
        {
            $$ = NULL;
        }
    | var_name
    ;

label_name:
    schema_name
    ;

symbolic_name:
    IDENTIFIER
    | RANGE 
        {
            /* we don't need to copy it, as it already has been */
            $$ = (char *) $1;
        }
    | ROW
        {
            /* we don't need to copy it, as it already has been */
            $$ = (char *) $1;
        }
    | LAST_P
        {
            /* we don't need to copy it, as it already has been */
            $$ = (char *) $1;
        }
    | FIRST_P
        {
            /* we don't need to copy it, as it already has been */
            $$ = (char *) $1;
        }

    ;

schema_name:
    symbolic_name
    | reserved_keyword
        {
            /* we don't need to copy it, as it already has been */
            $$ = (char *) $1;
        }
    ;

reserved_keyword:
    safe_keywords
    | conflicted_keywords
    ;

/*
 * All keywords need to be copied and properly terminated with a null before
 * using them, pnstrdup effectively does this for us.
 */

safe_keywords:
    ALL          { $$ = pnstrdup($1, 3); }
    | AND        { $$ = pnstrdup($1, 3); }
    | AS         { $$ = pnstrdup($1, 2); }
    | ASC        { $$ = pnstrdup($1, 3); }
    | ASCENDING  { $$ = pnstrdup($1, 9); }
    | BY         { $$ = pnstrdup($1, 2); }
    | CALL       { $$ = pnstrdup($1, 4); }
    | CASE       { $$ = pnstrdup($1, 4); }
    | COALESCE   { $$ = pnstrdup($1, 8); }
    | CONTAINS   { $$ = pnstrdup($1, 8); }
    | CREATE     { $$ = pnstrdup($1, 6); }
    | DATE       { $$ = pnstrdup($1, 4); }
    | DELETE     { $$ = pnstrdup($1, 6); }
    | DESC       { $$ = pnstrdup($1, 4); }
    | DESCENDING { $$ = pnstrdup($1, 10); }
    | DETACH     { $$ = pnstrdup($1, 6); }
    | DISTINCT   { $$ = pnstrdup($1, 8); }
    | ELSE       { $$ = pnstrdup($1, 4); }
    | ENDS       { $$ = pnstrdup($1, 4); }
    | EXISTS     { $$ = pnstrdup($1, 6); }
    | INTERVAL   { $$ = pnstrdup($1, 8); }
    | IN         { $$ = pnstrdup($1, 2); }
    | IS         { $$ = pnstrdup($1, 2); }
    | LIMIT      { $$ = pnstrdup($1, 6); }
    | MATCH      { $$ = pnstrdup($1, 6); }
    | MERGE      { $$ = pnstrdup($1, 6); }
    | NOT        { $$ = pnstrdup($1, 3); }
    | OPTIONAL   { $$ = pnstrdup($1, 8); }
    | OR         { $$ = pnstrdup($1, 2); }
    | ORDER      { $$ = pnstrdup($1, 5); }
    | REMOVE     { $$ = pnstrdup($1, 6); }
    | RETURN     { $$ = pnstrdup($1, 6); }
    | SET        { $$ = pnstrdup($1, 3); }
    | SKIP       { $$ = pnstrdup($1, 4); }
    | STARTS     { $$ = pnstrdup($1, 6); }
    | TIME       { $$ = pnstrdup($1, 4); }
    | TIMESTAMP  { $$ = pnstrdup($1, 9); }
    | THEN       { $$ = pnstrdup($1, 4); }
    | UNION      { $$ = pnstrdup($1, 5); }
    | WHEN       { $$ = pnstrdup($1, 4); }
    | WHERE      { $$ = pnstrdup($1, 5); }
    | XOR        { $$ = pnstrdup($1, 3); }
    | YIELD      { $$ = pnstrdup($1, 5); }
    ;

conflicted_keywords:
    END_P     { $$ = pnstrdup($1, 5); }
    | FALSE_P { $$ = pnstrdup($1, 7); }
    | NULL_P  { $$ = pnstrdup($1, 6); }
    | TRUE_P  { $$ = pnstrdup($1, 6); }
    | WITH       { $$ = pnstrdup($1, 4); }
    ;

%%

/*
 * logical operators
 */

static Node *make_or_expr(Node *lexpr, Node *rexpr, int location)
{
    // flatten "a OR b OR c ..." to a single BoolExpr on sight
    if (IsA(lexpr, BoolExpr))
    {
        BoolExpr *bexpr = (BoolExpr *)lexpr;

        if (bexpr->boolop == OR_EXPR)
        {
            bexpr->args = lappend(bexpr->args, rexpr);

            return (Node *)bexpr;
        }
    }

    return (Node *)makeBoolExpr(OR_EXPR, list_make2(lexpr, rexpr), location);
}

static Node *make_and_expr(Node *lexpr, Node *rexpr, int location)
{
    // flatten "a AND b AND c ..." to a single BoolExpr on sight
    if (IsA(lexpr, BoolExpr))
    {
        BoolExpr *bexpr = (BoolExpr *)lexpr;

        if (bexpr->boolop == AND_EXPR)
        {
            bexpr->args = lappend(bexpr->args, rexpr);

            return (Node *)bexpr;
        }
    }

    return (Node *)makeBoolExpr(AND_EXPR, list_make2(lexpr, rexpr), location);
}

static Node *make_xor_expr(Node *lexpr, Node *rexpr, int location)
{
    Expr *aorb;
    Expr *notaandb;

    // XOR is (A OR B) AND (NOT (A AND B))
    aorb = makeBoolExpr(OR_EXPR, list_make2(lexpr, rexpr), location);

    notaandb = makeBoolExpr(AND_EXPR, list_make2(lexpr, rexpr), location);
    notaandb = makeBoolExpr(NOT_EXPR, list_make1(notaandb), location);

    return (Node *)makeBoolExpr(AND_EXPR, list_make2(aorb, notaandb), location);
}

static Node *make_not_expr(Node *expr, int location)
{
    return (Node *)makeBoolExpr(NOT_EXPR, list_make1(expr), location);
}

/*
 * arithmetic operators
 */

static Node *do_negate(Node *n, int location)
{
    if (IsA(n, A_Const))
    {
        A_Const *c = (A_Const *)n;

        // report the constant's location as that of the '-' sign
        c->location = location;

        if (c->val.type == T_Integer)
        {
            c->val.val.ival = -c->val.val.ival;
            return n;
        }
        else if (c->val.type == T_Float)
        {
            do_negate_float(&c->val);
            return n;
        }
    }

    return (Node *)makeSimpleA_Expr(AEXPR_OP, "-", NULL, n, location);
}

static void do_negate_float(Value *v)
{
    Assert(IsA(v, Float));

    if (v->val.str[0] == '-')
        v->val.str = v->val.str + 1; // just strip the '-'
    else
        v->val.str = psprintf("-%s", v->val.str);
}

/*
 * indirection
 */

static Node *append_indirection(Node *expr, Node *selector)
{
    A_Indirection *indir;

    if (IsA(expr, A_Indirection))
    {
        indir = (A_Indirection *)expr;
        indir->indirection = lappend(indir->indirection, selector);

        return expr;
    }
    else
    {
        indir = makeNode(A_Indirection);
        indir->arg = expr;
        indir->indirection = list_make1(selector);

        return (Node *)indir;
    }
}

/*
 * literals
 */

static Node *make_int_const(int i, int location)
{
    A_Const *n;

    n = makeNode(A_Const);
    n->val.type = T_Integer;
    n->val.val.ival = i;
    n->location = location;

    return (Node *)n;
}

static Node *make_float_const(char *s, int location)
{
    A_Const *n;

    n = makeNode(A_Const);
    n->val.type = T_Float;
    n->val.val.str = s;
    n->location = location;

    return (Node *)n;
}

static Node *make_string_const(char *s, int location)
{
    A_Const *n;

    n = makeNode(A_Const);
    n->val.type = T_String;
    n->val.val.str = s;
    n->location = location;

    return (Node *)n;
}

static Node *make_bool_const(bool b, int location)
{
    cypher_bool_const *n;

    n = make_ag_node(cypher_bool_const);
    n->boolean = b;
    n->location = location;

    return (Node *)n;
}

static Node *make_inet_const(char *s, int location)
{
    cypher_inet_const *n;

    n = make_ag_node(cypher_inet_const);
    n->inet = s;
    n->location = location;

    return (Node *)n;
}


static Node *make_null_const(int location)
{
    A_Const *n;

    n = makeNode(A_Const);
    n->val.type = T_Null;
    n->location = location;

    return (Node *)n;
}

static Node *make_typecast_expr(Node *expr, char *typecast, int location)
{
    cypher_typecast *node;

    node = make_ag_node(cypher_typecast);
    node->expr = expr;
    node->typecast = typecast;
    node->location = location;

    return (Node *)node;
}

static Node *
makeSQLValueFunction(SQLValueFunctionOp op, int32 typmod, int location)
{
        SQLValueFunction *svf = makeNode(SQLValueFunction);

        svf->op = op;
        /* svf->type will be filled during parse analysis */
        svf->typmod = typmod;
        svf->location = location;
        return (Node *) svf;
}

/*set operation function node to make a set op node*/
static Node *make_set_op(SetOperation op, bool all_or_distinct, List *larg, List *rarg)
{
    cypher_return *n = make_ag_node(cypher_return);

    n->op = op;
    n->all_or_distinct = all_or_distinct;
    n->where = NULL;
    n->larg = (List *) larg;
    n->rarg = (List *) rarg;
    return (Node *) n;
}<|MERGE_RESOLUTION|>--- conflicted
+++ resolved
@@ -93,11 +93,7 @@
                  FALSE_P FILTER FIRST_P FOLLOWING FROM
                  HAVING
                  IN INTERSECT INTERVAL IS
-<<<<<<< HEAD
-                 LIKE LIMIT LOCALTIME LOCALTIMESTAMP
-=======
-                 LAST_P LIMIT LOCALTIME LOCALTIMESTAMP
->>>>>>> 9ad9528b
+                 LAST_P LIKE LIMIT LOCALTIME LOCALTIMESTAMP
                  MATCH MERGE 
                  NO NOT NULL_P NULLS_LA
                  OPTIONAL OTHERS OR ORDER OVER OVERLAPS
