--- conflicted
+++ resolved
@@ -561,12 +561,9 @@
 CREATE FUNCTION age_match_vle_terminal_edge("any", "any", agtype) RETURNS boolean LANGUAGE C STABLE RETURNS NULL ON NULL INPUT PARALLEL SAFE AS 'MODULE_PATHNAME';
 CREATE FUNCTION age_materialize_vle_path(agtype) RETURNS agtype LANGUAGE C IMMUTABLE RETURNS NULL ON NULL INPUT PARALLEL SAFE AS 'MODULE_PATHNAME';
 CREATE FUNCTION age_materialize_vle_edges(agtype) RETURNS agtype LANGUAGE C IMMUTABLE RETURNS NULL ON NULL INPUT PARALLEL SAFE AS 'MODULE_PATHNAME';
-<<<<<<< HEAD
+
 CREATE FUNCTION age_match_vle_edge_to_id_qual(agtype, graphid) RETURNS boolean LANGUAGE C STABLE RETURNS NULL ON NULL INPUT PARALLEL SAFE AS 'MODULE_PATHNAME';
 CREATE OPERATOR !@= (FUNCTION = age_match_vle_edge_to_id_qual, LEFTARG = agtype, RIGHTARG = graphid);
-=======
-CREATE FUNCTION age_match_vle_edge_to_id_qual(agtype, graphid, agtype) RETURNS boolean LANGUAGE C STABLE RETURNS NULL ON NULL INPUT PARALLEL SAFE AS 'MODULE_PATHNAME';
->>>>>>> 36adcb7a
 
 /*
  * MATCH ()-[*]-()-[*]-()
